import numpy as np

__docformat__ = 'restructuredtext'


class LinearOperator:
    """
    A linear operator is a linear mapping x -> A(x) such that the size of the
    input vector x is `nargin` and the size of the output is `nargout`. It can
    be visualized as a matrix of shape (`nargout`, `nargin`).
    """

    def __init__(self, nargin, nargout, **kwargs):
        self.nargin = nargin
        self.nargout = nargout
        self.shape = (nargout, nargin)

        # Log activity.
        self.logger = kwargs.get('logger', None)
        if self.logger is not None:
            self.logger.info('New linear operator with shape ' + str(self.shape))
        return


    def get_shape(self):
        return self.shape


    def check_symmetric(self, loop=10, explicit=False):
        """
        Make sure this linear operator is indeed symmetric. The check is
        performed without using the transpose operator self.T.
        """
        n = self.nargin
<<<<<<< HEAD
        y = np.random.random(n)
        w = self * y      # = A*y
        v = self * w      # = A*(A*y)
        s = np.dot(w,w)   # = y'*A'*A*y
        t = np.dot(y,v)   # = y'*(A*(A*y))
        z = abs(s - t)
        eps = np.finfo(np.double).eps
        epsa = (s + eps) * eps**(1.0/3)
        if self.logger is not None:
            self.logger.debug("y'*A'*A*y = %g" % s)
            self.logger.debug("y'*(A*(A*y)) = %g" % t)
            self.logger.debug('z = %g, epsa = %g' % (z,epsa))
        if z > epsa:
            return False
=======
        eps = np.finfo(np.double).eps
        
        if explicit:
            H = np.empty((n,n))
            for i in xrange(n):
                ei = np.zeros(n) ; ei[i] = 1.0
                H[:,i] = self * ei
            if np.linalg.norm(H - H.T) > (eps + np.linalg.norm(H)) * eps**(1.0/3):
                print 'Faulty H:'
                print H
                return False
        else:
            np.random.seed(1)
            for i in xrange(loop):                
                y = 10*np.random.random(n)
                w = self * y      # = A*y
                v = self * w      # = A*(A*y)
                s = np.dot(w,w)   # = y'*A'*A*y
                t = np.dot(y,v)   # = y'*(A*(A*y))
                z = abs(s - t)
                epsa = (s + eps) * eps**(1.0/3)

                if self.logger is not None:
                    self.logger.debug("y'*A'*A*y    = %g" % s)
                    self.logger.debug("y'*(A*(A*y)) = %g" % t)
                    self.logger.debug('z = %g, epsa = %g' % (z,epsa))
                    
                if z > epsa:
                    return False
>>>>>>> dd8f7381
        return True


    def __call__(self, *args, **kwargs):
        # An alias for __mul__.
        return self.__mul__(*args, **kwargs)


    def __mul__(self, x):
        raise NotImplementedError, 'Please subclass to implement __mul__.'



class SimpleLinearOperator(LinearOperator):
    """
    A linear operator constructed from a matvec and (possibly) a matvec_transp
    function.
    """

    def __init__(self, nargin, nargout, matvec,
                 matvec_transp=None, symmetric=False, **kwargs):
        LinearOperator.__init__(self, nargin, nargout, **kwargs)
        self.symmetric = symmetric
        self.transposed = kwargs.get('transposed', False)
        transpose_of = kwargs.get('transpose_of', None)

        self.__mul__ = matvec

        if symmetric:
            self.T = self
        else:
            if transpose_of is None:
                if matvec_transp is not None:
                    # Create 'pointer' to transpose operator.
                    self.T = SimpleLinearOperator(nargout, nargin,
                                                  matvec_transp,
                                                  matvec_transp=matvec,
                                                  transposed=not self.transposed,
                                                  transpose_of=self,
                                                  logger=kwargs.get('logger',None))
                else:
                    self.T = None
            else:
                # Use operator supplied as transpose operator.
                if isinstance(transpose_of, LinearOperator):
                    self.T = transpose_of
                else:
                    msg = 'kwarg transposed_of must be a LinearOperator.'
                    msg += ' Got ' + str(transpose_of.__class__)
                    raise ValueError, msg



class PysparseLinearOperator(LinearOperator):
    """
    A linear operator constructed from any object implementing either `__mul__`
    or `matvec` and either `__rmul__` or `matvec_transp`, such as a `ll_mat`
    object or a `PysparseMatrix` object.
    """

    def __init__(self, A, symmetric=False, **kwargs):
        m, n = A.shape
        self.A = A
        self.symmetric = symmetric
        self.transposed = kwargs.get('transposed', False)
        transpose_of = kwargs.get('transpose_of', None)

        if self.transposed:

            LinearOperator.__init__(self, m, n, **kwargs)
            #self.shape = (self.nargin, self.nargout)
            if hasattr(A, '__rmul__'):
                self.__mul__ = A.__rmul__
            else:
                self.__mul__ = self._rmul

        else:

            LinearOperator.__init__(self, n, m, **kwargs)
            if hasattr(A, '__mul__'):
                self.__mul__ = A.__mul__
            else:
                self.__mul__ = self._mul

        if self.logger is not None:
            self.logger.info('New linop has transposed='+str(self.transposed))

        if symmetric:
            self.T = self
        else:
            if transpose_of is None:
                # Create 'pointer' to transpose operator.
                self.T = PysparseLinearOperator(self.A,
                                                transposed=not self.transposed,
                                                transpose_of=self,
                                                logger=self.logger)
            else:
                # Use operator supplied as transpose operator.
                if isinstance(transpose_of, LinearOperator):
                    self.T = transpose_of
                else:
                    msg = 'kwarg transposed_of must be a LinearOperator.'
                    msg += ' Got ' + str(transpose_of.__class__)
                    raise ValueError, msg

        return


    def _mul(self, x):
        # Make provision for the case where A does not implement __mul__.
        if x.shape != (self.nargin,):
            msg = 'Input has shape ' + str(x.shape)
            msg += ' instead of (%d,)' % self.nargin
            raise ValueError, msg
        Ax = np.empty(self.nargout)
        self.A.matvec(x, Ax)
        return Ax


    def _rmul(self, y):
        # Make provision for the case where A does not implement __rmul__.
        # This method is only relevant when transposed=True.
        if y.shape != (self.nargin,):  # This is the transposed op's nargout!
            msg = 'Input has shape ' + str(y.shape)
            msg += ' instead of (%d,)' % self.nargin
            raise ValueError, msg
        ATy = np.empty(self.nargout)   # This is the transposed op's nargin!
        self.A.matvec_transp(y, ATy)
        return ATy


# It would be much better if we could add and multiply linear operators.
# In the meantime, here is a patch.
class SquaredLinearOperator(LinearOperator):
    """
    Given a linear operator ``A``, build the linear operator ``A.T * A``. If
    ``transpose`` is set to ``True``, build ``A * A.T`` instead. This may be
    useful for solving one of the normal equations

    |           A'Ax = A'b
    |           AA'y = Ag

    which are the optimality conditions of the linear least-squares problems

    |          minimize{in x}  | Ax-b |
    |          minimize{in y}  | A'y-g |

    in the Euclidian norm.
    """

    def __init__(self, A, **kwargs):
        transposed = kwargs.get('transposed', False)
        nargout, nargin = A.shape
        if transposed:
            LinearOperator.__init__(self, nargout, nargout, **kwargs)
        else:
            LinearOperator.__init__(self, nargin, nargin, **kwargs)
        self.transposed = transposed
        if isinstance(A, LinearOperator):
            self.A = A
        else:
            self.A = PysparseLinearOperator(A, transposed=False)
        self.symmetric = True
        if self.transposed:
            self.__mul__ = self._rmul
        else:
            self.__mul__ = self._mul
        if self.logger is not None:
            self.logger.info('New squared operator with shape '+str(self.shape))
        self.T = self


    def _mul(self, x):
        return self.A.T * (self.A * x)


    def _rmul(self, x):
        return self.A * (self.A.T * x)



if __name__ == '__main__':
    from pysparse.sparse.pysparseMatrix import PysparseMatrix as sp
    from nlpy.model import AmplModel
    from nlpy.optimize.solvers.lsqr import LSQRFramework
    import numpy as np
    import sys

    np.set_printoptions(precision=3, linewidth=80, threshold=10, edgeitems=3)

    nlp = AmplModel(sys.argv[1])
    J = sp(matrix=nlp.jac(nlp.x0))
    #J = nlp.jac(nlp.x0)
    e1 = np.ones(J.shape[0])
    e2 = np.ones(J.shape[1])

    #print 'Explicitly:'
    #print 'J*e2 = ', J*e2
    #print "J'*e1 = ", e1*J

    print 'Testing PysparseLinearOperator:'
    op = PysparseLinearOperator(J)
    print 'op.shape = ', op.shape
    print 'op.T.shape = ', op.T.shape
    print 'op * e2 = ', op * e2
    print "op.T * e1 = ", op.T * e1
    print 'op.T.T * e2 = ', op.T.T * e2
    print 'op.T.T.T * e1 = ', op.T.T.T * e1
    print 'With call:'
    print 'op(e2) = ', op(e2)
    print 'op.T(e1) = ', op.T(e1)
    print 'op.T.T is op : ', (op.T.T is op)
    print
    print 'Testing SimpleLinearOperator:'
    op = SimpleLinearOperator(J.shape[1], J.shape[0],
                              lambda v: J*v,
                              matvec_transp=lambda u: u*J)
    print 'op.shape = ', op.shape
    print 'op.T.shape = ', op.T.shape
    print 'op * e2 = ', op * e2
    print 'e1.shape = ', e1.shape
    print 'op.T * e1 = ', op.T * e1
    print 'op.T.T * e2 = ', op.T.T * e2
    print 'op(e2) = ', op(e2)
    print 'op.T(e1) = ', op.T(e1)
    print 'op.T.T is op : ', (op.T.T is op)
    print
    print 'Solving a constrained least-squares problem with LSQR:'
    lsqr = LSQRFramework(op)
    lsqr.solve(np.random.random(nlp.m), show=True)
    print
    print 'Building a SquaredLinearOperator:'
    op2 = SquaredLinearOperator(J, log=True)
    print 'op2 * e2 = ', op2 * e2
    print 'op.T * (op * e2) = ', op.T * (op * e2)
    op3 = SquaredLinearOperator(J, transposed=True, log=True)
    print 'op3 * e1 = ', op3 * e1
    print 'op * (op.T * e1) = ', op * (op.T * e1)
    print 'op3 is symmetric: ', op3.check_symmetric()<|MERGE_RESOLUTION|>--- conflicted
+++ resolved
@@ -32,36 +32,20 @@
         performed without using the transpose operator self.T.
         """
         n = self.nargin
-<<<<<<< HEAD
-        y = np.random.random(n)
-        w = self * y      # = A*y
-        v = self * w      # = A*(A*y)
-        s = np.dot(w,w)   # = y'*A'*A*y
-        t = np.dot(y,v)   # = y'*(A*(A*y))
-        z = abs(s - t)
         eps = np.finfo(np.double).eps
-        epsa = (s + eps) * eps**(1.0/3)
-        if self.logger is not None:
-            self.logger.debug("y'*A'*A*y = %g" % s)
-            self.logger.debug("y'*(A*(A*y)) = %g" % t)
-            self.logger.debug('z = %g, epsa = %g' % (z,epsa))
-        if z > epsa:
-            return False
-=======
-        eps = np.finfo(np.double).eps
-        
+
         if explicit:
             H = np.empty((n,n))
             for i in xrange(n):
                 ei = np.zeros(n) ; ei[i] = 1.0
                 H[:,i] = self * ei
-            if np.linalg.norm(H - H.T) > (eps + np.linalg.norm(H)) * eps**(1.0/3):
+            if np.linalg.norm(H-H.T) > (eps + np.linalg.norm(H)) * eps**(1.0/3):
                 print 'Faulty H:'
                 print H
                 return False
         else:
             np.random.seed(1)
-            for i in xrange(loop):                
+            for i in xrange(loop):
                 y = 10*np.random.random(n)
                 w = self * y      # = A*y
                 v = self * w      # = A*(A*y)
@@ -74,10 +58,9 @@
                     self.logger.debug("y'*A'*A*y    = %g" % s)
                     self.logger.debug("y'*(A*(A*y)) = %g" % t)
                     self.logger.debug('z = %g, epsa = %g' % (z,epsa))
-                    
+
                 if z > epsa:
                     return False
->>>>>>> dd8f7381
         return True
 
 
