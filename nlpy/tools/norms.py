--- conflicted
+++ resolved
@@ -57,11 +57,7 @@
     from nlpy.krylov.linop import SimpleLinearOperator as aslinop
 
     tol = 1e-6 ; maxits = 100
-<<<<<<< HEAD
-
-=======
     
->>>>>>> dfaadaa6
     print "Unsymmetric matrices"
     for n in xrange(1,100):
         m = n/2 + 1
