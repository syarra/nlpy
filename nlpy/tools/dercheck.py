"""
A simple derivative checker.
"""

import numpy as np
from numpy.linalg import norm
from math import sqrt
import sys

np.random.seed(0)
macheps = np.finfo(np.double).eps  # Machine epsilon.

class DerivativeChecker:

    def __init__(self, nlp, x, **kwargs):
        """
        The `DerivativeChecker` class provides facilities for verifying
        numerically the accuracy of first and second-order derivatives
        implemented in an optimization model.

        `nlp` should be a `NLPModel` and `x` is the point about which we are
        checking the derivative. See the documentation of the `check` method
        for available options.
        """
        # Tolerance for determining if gradient seems correct.
        self.tol  = kwargs.get('tol', 100*sqrt(macheps))

        # Finite difference interval. Scale by norm(x). Use the 1-norm
        # so as not to make small x "smaller".
        self.step = kwargs.get('step', sqrt(macheps))
        self.h = self.step * (1 + norm(x,1))

        self.nlp = nlp
        self.x = x
        self.grad_errs = []
        self.jac_errs = []
        self.hess_errs = []
        self.chess_errs = []

        headfmt = '%4s  %4s        %22s  %22s  %7s\n'
        self.head = headfmt % ('Fun','Comp','Expected','Finite Diff','Rel.Err')
        self.d1fmt = '%4d  %4d        %22.15e  %22.15e  %7.1e\n'
        head2fmt = '%4s  %4s  %4s  %22s  %22s  %7s\n'
        self.head2 = head2fmt % ('Fun','Comp','Comp','Expected',
                                 'Finite Diff','Rel.Err')
        self.d2fmt = '%4d  %4d  %4d  %22.15e  %22.15e  %7.1e\n'
        head3fmt = '%17s %22s  %22s  %7s\n'
        self.head3 = head3fmt % ('Directional Deriv','Expected','Finite Diff','Rel.Err')
        self.d3fmt = '%17s %22.15e  %22.15e  %7.1e\n'

        return


    def check(self, **kwargs):
        """
        Perform derivative check. Recognized keyword arguments are:

        :keywords:
            :grad:      Check objective gradient  (default `True`)
            :hess:      Check objective Hessian   (default `True`)
            :jac:       Check constraints Hessian (default `True`)
            :chess:     Check constraints Hessian (default `True`)
            :verbose:   Do not only display inaccurate
                        derivatives (default `True`)
        """

        grad = kwargs.get('grad', True)
        hess = kwargs.get('hess', True)
        jac  = kwargs.get('jac', True)
        chess = kwargs.get('chess', True)
        verbose = kwargs.get('verbose', True)
        cheap = kwargs.get('cheap_check', False)

        # Skip constraints if problem is unconstrained.
        jac = (jac and self.nlp.m > 0)
        chess = (chess and self.nlp.m > 0)

        if verbose:
            sys.stderr.write('Gradient checking\n')
            sys.stderr.write('-----------------\n')

        if grad:
            if cheap:
                self.grad_errs = self.cheap_check_obj_gradient(verbose)
                self.display(self.grad_errs, self.head3)
            else:
                self.grad_errs = self.check_obj_gradient(verbose)
                self.display(self.grad_errs, self.head)
        if jac:
            self.jac_errs = self.check_con_jacobian(verbose)
            self.display(self.jac_errs, self.head)
        if hess:
            self.hess_errs = self.check_obj_hessian(verbose)
            self.display(self.hess_errs, self.head2)
        if chess:
            self.chess_errs = self.check_con_hessians(verbose)
            self.display(self.chess_errs, self.head2)

        return


    def display(self, errs, header):
        name = self.nlp.name
        nerrs = len(errs)
        sys.stderr.write('Problem %s: Found %d errors.\n' % (name,nerrs))
        if nerrs > 0:
            sys.stderr.write(header)
            sys.stderr.write('-' * len(header) + '\n')

            for err in errs:
                sys.stderr.write(err)

        return

    def cheap_check_obj_gradient(self, verbose=False):
        nlp = self.nlp
        n = nlp.n
        fx = nlp.obj(self.x)
        gx = nlp.grad(self.x)
        h = self.h

        dx  = np.random.standard_normal(n)
        dx /= norm(dx)
        xph = self.x.copy()
        xph += h*dx
        dfdx = (nlp.obj(xph) - fx)/h      # finite-difference estimate
        gtdx = np.dot(gx, dx)             # expected
        err  = max( abs(dfdx - gtdx)/(1 + abs(gtdx)), \
                    abs(dfdx - gtdx)/(1 + abs(dfdx)) )

        line = self.d3fmt % ('', gtdx, dfdx, err)

        if verbose:
            sys.stderr.write(self.head3)
            sys.stderr.write('-' * len(self.head) + '\n')
            sys.stderr.write(line)

        if err > self.tol:
            errs = [line]
        else:
            errs = []

        return errs

    def check_obj_gradient(self, verbose=False):
        nlp = self.nlp
        n = nlp.n
        fx = nlp.obj(self.x)
        gx = nlp.grad(self.x)
        h = self.h
        errs = []

        if verbose:
            sys.stderr.write('Objective gradient\n')
            sys.stderr.write(self.head)
            sys.stderr.write('-' * len(self.head) + '\n')

        # Check partial derivatives in turn.
        for i in xrange(n):
            xph = self.x.copy() ; xph[i] += h
            xmh = self.x.copy() ; xmh[i] -= h
            dfdxi = (nlp.obj(xph) - nlp.obj(xmh))/(2*h)
            err = abs(gx[i] - dfdxi)/max(1, abs(gx[i]))

            line = self.d1fmt % (0, i, gx[i], dfdxi, err)
            if verbose:
                sys.stderr.write(line)

            if err > self.tol:
                errs.append(line)

        return errs


    def check_obj_hessian(self, verbose=False):
        nlp = self.nlp
        n = nlp.n
        Hx = nlp.hess(self.x) #, np.zeros(nlp.m))
        h = self.step
        errs = []

        if verbose:
            sys.stderr.write('Objective Hessian\n')

        # Check second partial derivatives in turn.
        for i in xrange(n):
            xph = self.x.copy() ; xph[i] += h
            xmh = self.x.copy() ; xmh[i] -= h
            dgdx = (nlp.grad(xph) - nlp.grad(xmh))/(2*h)
            for j in range(i+1):
                dgjdxi = dgdx[j]
                err = abs(Hx[i,j] - dgjdxi)/max(1, abs(Hx[i,j]))

                line = self.d2fmt % (0, i, j, Hx[i,j], dgjdxi, err)
                if verbose:
                    sys.stderr.write(line)

                if err > self.tol:
                    errs.append(line)

        return errs


    def check_con_jacobian(self, verbose=False):
        nlp = self.nlp
        n = nlp.n ; m = nlp.m
        if m == 0: return []   # Problem is unconstrained.

        Jx = nlp.jac(self.x)
        h = self.step
        errs = []

        if verbose:
            sys.stderr.write('Constraints Jacobian\n')

        # Check partial derivatives of each constraint in turn.
        for i in xrange(n):
            xph = self.x.copy() ; xph[i] += h
            xmh = self.x.copy() ; xmh[i] -= h
            dcdx = (nlp.cons(xph) - nlp.cons(xmh))/(2*h)
            for j in range(m):
                dcjdxi = dcdx[j] #(nlp.icons(j, xph) - nlp.icons(j, xmh))/(2*h)
                err = abs(Jx[j,i] - dcjdxi)/max(1, abs(Jx[j,i]))

                line = self.d1fmt % (j+1, i, Jx[j,i], dcjdxi, err)
                if verbose:
                    sys.stderr.write(line)

                if err > self.tol:
                    errs.append(line)

        return errs


    def check_con_hessians(self, verbose=False):
        nlp = self.nlp
        n = nlp.n ; m = nlp.m
        h = self.step
        errs = []

        if verbose:
            sys.stderr.write('Constraints Hessians\n')

        # Check each Hessian in turn.
<<<<<<< HEAD
        for k in range(m):
            y = np.zeros(m) ; y[k] = -1
=======
        for k in xrange(m):
            y = np.zeros(m) ; y[k] = 1
>>>>>>> 7ba22779
            Hk = nlp.hess(self.x, y, obj_weight=0)

            # Check second partial derivatives in turn.
            for i in xrange(n):
                xph = self.x.copy() ; xph[i] += h
                xmh = self.x.copy() ; xmh[i] -= h
                dgdx = (nlp.igrad(k, xph) - nlp.igrad(k, xmh))/(2*h)
                for j in xrange(i+1):
                    dgjdxi = dgdx[j]
                    err = abs(Hk[i,j] - dgjdxi)/max(1, abs(Hk[i,j]))

                    line = self.d2fmt % (k+1, i, j, Hk[i,j], dgjdxi, err)
                    if verbose:
                        sys.stderr.write(line)

                    if err > self.tol:
                        errs.append(line)

        return errs


if __name__ == '__main__':

    import sys
    from nlpy.model import AmplModel
    nlp = AmplModel(sys.argv[1])
    print 'Checking at x = ', nlp.x0
    derchk = DerivativeChecker(nlp, nlp.x0)
    derchk.check(verbose=True)
    nlp.close()<|MERGE_RESOLUTION|>--- conflicted
+++ resolved
@@ -242,13 +242,8 @@
             sys.stderr.write('Constraints Hessians\n')
 
         # Check each Hessian in turn.
-<<<<<<< HEAD
         for k in range(m):
             y = np.zeros(m) ; y[k] = -1
-=======
-        for k in xrange(m):
-            y = np.zeros(m) ; y[k] = 1
->>>>>>> 7ba22779
             Hk = nlp.hess(self.x, y, obj_weight=0)
 
             # Check second partial derivatives in turn.
