--- conflicted
+++ resolved
@@ -4,27 +4,25 @@
 A Trust-Region Method for Bound-Constrained Optimization.
 """
 
-from nlpy.optimize.solvers import lbfgs    # For Hessian Approximate
-from nlpy.krylov.linop import SimpleLinearOperator
 from nlpy.tools.norms import norm_infty
 from nlpy.tools.timing import cputime
 from nlpy.tools.exceptions import UserExitRequest
 import numpy as np
 import logging
-import pdb
 from math import sqrt
 from nlpy.model import NLPModel
-from nlpy.krylov.linop import SimpleLinearOperator
 
 __docformat__ = 'restructuredtext'
 
-def FormEntireMatrix(on,om,Jop):
-    J = np.zeros([om,on])
-    for i in range(0,on):
+
+def FormEntireMatrix(on, om, Jop):
+    J = np.zeros([om, on])
+    for i in range(0, on):
         v = np.zeros(on)
         v[i] = 1.
-        J[:,i] = Jop * v
+        J[:, i] = Jop * v
     return J
+
 
 class SBMINFramework(object):
     """
@@ -74,10 +72,6 @@
         self.x0      = kwargs.get('x0', self.nlp.x0.copy())
         self.x = None
         self.f      = None
-<<<<<<< HEAD
-        self.f0     = kwargs.get('f0', None)
-        self.g      = kwargs.get('g0', None)
-=======
         self.f0     = kwargs.get('f0',None)
         self.g      = None
         self.g_old  = kwargs.get('g0',None)
@@ -85,7 +79,6 @@
         self.lg_old = kwargs.get('Lg0',None)
         self.save_g = False              # For methods that need g_{k-1} and g_k
         self.save_lg = False             # Similar to save_g
->>>>>>> 740670c3
         self.pgnorm  = None
         self.tsolve = 0.0
         self.true_step = None
@@ -96,8 +89,8 @@
         self.alpha   = 1.0
 
         # Use magical steps to update slack variables
-        self.magic_steps_cons = kwargs.get('magic_steps_cons',False)
-        self.magic_steps_agg = kwargs.get('magic_steps_agg',False)
+        self.magic_steps_cons = kwargs.get('magic_steps_cons', False)
+        self.magic_steps_agg = kwargs.get('magic_steps_agg', False)
 
         # If both options are set, use the aggressive type
         if self.magic_steps_agg and self.magic_steps_cons:
@@ -109,7 +102,6 @@
 
         self.abstol  = kwargs.get('abstol', 1.0e-8)
         self.reltol  = kwargs.get('reltol', 1.0e-5)
-        self.abstol  = kwargs.get('abstol', 1.0e-7)
         self.maxiter = kwargs.get('maxiter', 2*self.nlp.n)
         self.verbose = kwargs.get('verbose', True)
         self.total_bqpiter = 0
@@ -118,7 +110,7 @@
         self.header  = self.hformat % ('     Iter','f(x)','|g(x)|','bqp',
                                        'rho','Radius','Stat')
         self.hlen   = len(self.header)
-        self.hline  = '     '+'-' * self.hlen
+        self.hline  = '     ' + '-' * self.hlen
         self.format = '     %-5d  %9.2e  %7.1e  %5d  %8.1e  %8.1e  %4s'
         self.format0= '     %-5d  %9.2e  %7.1e  %5s  %8s  %8s  %4s'
         self.radii = None
@@ -127,8 +119,7 @@
         logger_name = kwargs.get('logger_name', 'nlpy.sbmin')
         self.log = logging.getLogger(logger_name)
         if not self.verbose:
-            self.log.propagate=False
-
+            self.log.propagate = False
 
     def hprod(self, v, **kwargs):
         """
@@ -147,12 +138,7 @@
 
                    l <= x <= u
         """
-        #p = x - g
-        #med = np.maximum(np.minimum(p,self.nlp.Uvar),self.nlp.Lvar)
-        #q = x - med
-        #return q
         return x - self.project(x - g)
-
 
     def PostIteration(self, **kwargs):
         """
@@ -160,7 +146,6 @@
         example, use this method for updating a LBFGS Hessian
         """
         return None
-
 
     def Solve(self, **kwargs):
 
@@ -175,23 +160,19 @@
         if self.g is None:
             self.g = nlp.grad(self.x)
 
-<<<<<<< HEAD
-        self.pgnorm = norm_infty(self.projected_gradient(self.x,self.g))
-=======
-        if self.lg_old is None and self.save_lg == True:
+        self.pgnorm = norm_infty(self.projected_gradient(self.x, self.g))
+        self.pg0 = self.pgnorm
+
+        if self.lg_old is None and self.save_lg:
             self.lg_old = self.nlp.lgrad(self.x)
 
-        self.f        = self.f0
-        self.g        = self.g_old
-        self.lg       = self.lg_old
-        self.pgnorm = np.max(np.abs( \
-                                self.projected_gradient(self.x,self.g)))
->>>>>>> 740670c3
-        self.pg0 = self.pgnorm
+        self.f  = self.f0
+        self.g  = self.g_old
+        self.lg = self.lg_old
 
         # Reset initial trust-region radius.
-        self.TR.Delta = np.maximum(0.1 * self.pgnorm,.2)
-        self.radii = [ self.TR.Delta ]
+        self.TR.Delta = np.maximum(0.1 * self.pgnorm, .2)
+        self.radii = [self.TR.Delta]
 
         # Initialize non-monotonicity parameters.
         if not self.monotone:
@@ -200,11 +181,8 @@
             l = 0
             sigRef = sigCan = 0
 
+        cgtol = 1.0
         stoptol = self.reltol * self.pg0 + self.abstol
-<<<<<<< HEAD
-        cgtol = 1.0
-=======
->>>>>>> 740670c3
         step_status = None
         exitIter = exitUser = exitTR = False
         exitOptimal = self.pgnorm <= stoptol
@@ -224,8 +202,6 @@
 
             self.iter += 1
 
-<<<<<<< HEAD
-=======
             # Save current gradient for quasi-Newton approximation
             if self.save_g:
                 self.g_old = self.g.copy()
@@ -233,7 +209,6 @@
             if self.save_lg:
                 self.lg_old = self.lg.copy()
 
->>>>>>> 740670c3
             # Iteratively minimize the quadratic model in the trust region
             #          m(d) = <g, d> + 1/2 <d, Hd>
             #     s.t.     ll <= d <= uu
@@ -267,16 +242,13 @@
                 self.true_step += m_step
                 f_trial = nlp.obj(x_trial)
                 if f_trial <= f_inter:
-                    # Safety check for machine-precision errors in magical steps
+                    # Safety check for machine-precision errors in magical step
                     m = m - (f_inter - f_trial)
-            #     self.log.debug('pred = %20.16g, pred increase = %20.16g' % (self.solver.m, -(f_inter - f_trial)))
-            # else:
-            #     self.log.debug('ared = %20.16f' % (self.f - f_trial))
-
-            rho  = self.TR.Rho(self.f, f_trial, m)
+
+            rho = self.TR.Rho(self.f, f_trial, m)
 
             if not self.monotone:
-                rhoHis = (fRef - f_trial)/(sigRef - m)
+                rhoHis = (fRef - f_trial) / (sigRef - m)
                 rho = max(rho, rhoHis)
 
             step_status = 'Rej'
@@ -296,15 +268,10 @@
                     self.f = nlp.obj(self.x)
                     self.g = nlp.grad(self.x)
 
-<<<<<<< HEAD
-                self.pgnorm = norm_infty(self.projected_gradient(self.x,self.g))
-=======
+                self.pgnorm = norm_infty(self.projected_gradient(self.x, self.g))
                 if self.save_lg:
                     self.lg = nlp.lgrad(self.x)
 
-                self.pgnorm = np.max(np.abs( \
-                                        self.projected_gradient(self.x,self.g)))
->>>>>>> 740670c3
                 step_status = 'Acc'
 
                 # Update non-monotonicity parameters.
@@ -354,7 +321,7 @@
                         self.f = f_trial
                         self.g = nlp.grad(self.x)
 
-                        # Conservative magical steps can also apply if backtracking succeeds
+                        # Conservative magical step if backtracking succeeds
                         if self.magic_steps_cons:
                             m_step = nlp.magical_step(self.x, self.g)
                             self.x += m_step
@@ -362,15 +329,11 @@
                             self.f = nlp.obj(self.x)
                             self.g = nlp.grad(self.x)
 
-<<<<<<< HEAD
-                        self.pgnorm = norm_infty(self.projected_gradient(self.x,self.g))
-=======
+                        self.pgnorm = norm_infty(self.projected_gradient(self.x, self.g))
+
                         if self.save_lg:
                             self.lg = nlp.lgrad(self.x)
 
-                        self.pgnorm = np.max(np.abs( \
-                                            self.projected_gradient(self.x,self.g)))
->>>>>>> 740670c3
                         step_status = 'N-Y Acc'
 
                     # Update the TR radius regardless of backtracking success
@@ -398,15 +361,13 @@
             self.log.info(self.format % (self.iter, self.f,
                           self.pgnorm, bqpiter, rho,
                           self.radii[-2], pstatus))
-            # if self.iter >= 100:
-            #     self.log.debug('Detail f = %16.12f' % self.f)
 
             exitOptimal = self.pgnorm <= stoptol
             exitIter    = self.iter > self.maxiter
             exitTR      = self.TR.Delta <= 10.0 * self.TR.eps
             exitUser    = status == 'usr'
 
-        self.tsolve = cputime() - t    # Solve time
+        self.tsolve = cputime() - t
 
         # Set final solver status.
         if exitUser:
@@ -415,21 +376,18 @@
             status = 'opt'
         elif exitTR:
             status = 'tr'
-        else: # self.iter > self.maxiter:
+        else:  # self.iter > self.maxiter:
             status = 'itr'
         self.status = status
 
-
-<<<<<<< HEAD
-=======
 
 class SBMINLqnFramework(SBMINFramework):
     """
     Class SBMINLqnFramework is a subclass of SBMINFramework. The method is
     based on a trust-region-based algorithm for nonlinear box constrained
     programming.
-    The only difference is that a limited-memory quasi-Newton Hessian 
-    approximation is used and maintained along the iterations. See class 
+    The only difference is that a limited-memory quasi-Newton Hessian
+    approximation is used and maintained along the iterations. See class
     SBMINFramework for more information.
     """
 
@@ -437,7 +395,6 @@
 
         SBMINFramework.__init__(self, nlp, TR, TrSolver, **kwargs)
         self.save_g = True
-
 
     def PostIteration(self, **kwargs):
         """
@@ -445,22 +402,21 @@
         the most recent (s,y) pair to it and possibly discarding the oldest one
         if all the memory has been used.
         """
-        # Quasi-Newton approximation should only update on *successful* iterations
+        # Quasi-Newton approximation update on *successful* iterations
         if self.step_status == 'Acc' or self.step_status == 'N-Y Acc':
             s = self.true_step
             y = self.g - self.g_old
             self.nlp.hupdate(s, y)
 
 
-
 class SBMINPartialLqnFramework(SBMINFramework):
     """
-    Class SBMINPartialLqnFramework is a subclass of SBMINFramework. The method 
+    Class SBMINPartialLqnFramework is a subclass of SBMINFramework. The method
     is based on a trust-region-based algorithm for nonlinear box constrained
     programming.
-    The only difference is that a limited-memory quasi-Newton Hessian 
-    approximation is used and maintained along the iterations. Unlike the 
-    SBMINLqnFramework class, limited-memory matrix does not approximate the 
+    The only difference is that a limited-memory quasi-Newton Hessian
+    approximation is used and maintained along the iterations. Unlike the
+    SBMINLqnFramework class, limited-memory matrix does not approximate the
     first order term in the Hessian, i.e. not the pJ'J term.
     """
 
@@ -469,22 +425,19 @@
         SBMINFramework.__init__(self, nlp, TR, TrSolver, **kwargs)
         self.save_lg = True
 
-
     def PostIteration(self, **kwargs):
         """
-        This method updates the limited-memory quasi-Newton Hessian by appending
-        the most recent (s,y) pair to it and possibly discarding the oldest one
-        if all the memory has been used.
-        """
-        # Quasi-Newton approximation should only update on *successful* iterations
+        This method updates the limited-memory quasi-Newton Hessian by
+        appending the most recent (s,y) pair to it and possibly discarding the
+        oldest one if all the memory has been used.
+        """
+        # Quasi-Newton approximation update on *successful* iterations
         if self.step_status == 'Acc' or self.step_status == 'N-Y Acc':
             s = self.true_step
             y = self.lg - self.lg_old
             self.nlp.hupdate(s, y)
 
 
-
->>>>>>> 740670c3
 class TrustBQPModel(NLPModel):
     """
     Class for defining a Model to pass to BQP solver:
@@ -524,4 +477,4 @@
         return g
 
     def hprod(self, x, pi, p, **kwargs):
-        return self.nlp.hprod(self.xk, None, p)
+        return self.nlp.hprod(self.xk, None, p)