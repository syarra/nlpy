"""
 SBMIN
 Trust-Region Method for box constrained Programming.
"""

from nlpy.optimize.solvers import lbfgs    # For Hessian Approximate
from nlpy.krylov.linop import SimpleLinearOperator
from nlpy.tools import norms
from nlpy.tools.timing import cputime
from nlpy.tools.exceptions import UserExitRequest
import numpy
import logging
import pdb
from math import sqrt
from nlpy.model import NLPModel
from nlpy.krylov.linop import SimpleLinearOperator

__docformat__ = 'restructuredtext'

def FormEntireMatrix(on,om,Jop):
    J = numpy.zeros([om,on])
    for i in range(0,on):
        v = numpy.zeros(on)
        v[i] = 1.
        J[:,i] = Jop * v
    return J

class SBMINFramework:
    """
    An abstract framework for a trust-region-based algorithm for nonlinear
    box constrained programming. Instantiate using

    `SBMIN = SBMINFramework(nlp, TR, TrSolver)`

    :parameters:

        :nlp:   a :class:`NLPModel` object representing the problem. For
                instance, nlp may arise from an AMPL model
        :TR:    a :class:`TrustRegionFramework` object
        :TrSolver:   a :class:`TrustRegionSolver` object.


    :keywords:

        :x0:           starting point                    (default nlp.x0)
        :reltol:       absolute stopping tolerance       (default 1.0e-6)
        :maxiter:      maximum number of iterations      (default max(1000,10n))
        :logger_name:  name of a logger object that can be used in the post
                       iteration                         (default None)
        :verbose:      print some info if True                 (default True)

    Once a `SBMINFramework` object has been instantiated and the problem is
    set up, solve problem by issuing a call to `SBMIN.solve()`. The algorithm
    stops as soon as the infinity norm of the projected gradient into the
    feasible box falls below `reltol`

    """

    def __init__(self, nlp, TR, TrSolver, **kwargs):

        self.nlp    = nlp
        self.TR     = TR
        self.TrSolver = TrSolver
        self.solver   = None    # Will point to solver data in Solve()
        self.iter   = 0         # Iteration counter
        self.x0      = kwargs.get('x0', self.nlp.x0.copy())
        self.x = None
        self.f      = None
<<<<<<< HEAD
        # self.f0     = kwargs.get('f0', self.nlp.obj(self.x))
        self.f0     = kwargs.get('f0',None)
        self.g      = None
        # self.g_old  = kwargs.get('g0', self.nlp.grad(self.x))
        self.g_old  = kwargs.get('g0',None)
=======
        self.f0     = kwargs.get('f0', self.nlp.obj(self.x0))
        self.g      = None
        self.g_old  = kwargs.get('g0', None)
        if self.g_old == None:
            self.g_old = self.nlp.grad(self.x0)
>>>>>>> f0ddd455
        self.save_g = False              # For methods that need g_{k-1} and g_k
        self.pgnorm  = None
        self.g0     = None
        self.tsolve = 0.0

        # Options for Nocedal-Yuan backtracking
        self.ny      = kwargs.get('ny', True)
        self.nbk     = kwargs.get('nbk', 5)
        self.alpha   = 1.0

        self.reltol  = kwargs.get('reltol', 1.0e-5)
        self.maxiter = kwargs.get('maxiter', max(1000, 10*self.nlp.n))
        self.magic_steps = kwargs.get('magic_steps',False)
        self.verbose = kwargs.get('verbose', True)
        self.total_bqpiter = 0

        self.hformat = '%-5s  %8s  %7s  %5s  %8s  %8s  %4s'
        self.header  = self.hformat % ('     Iter','f(x)','|g(x)|','bqp','rho','Radius','Stat')
        self.hlen   = len(self.header)
        self.hline  = '     '+'-' * self.hlen
        self.format = '     %-5d  %8.2e  %7.1e  %5d  %8.1e  %8.1e  %4s'
        self.format0= '     %-5d  %8.2e  %7.1e  %5s  %8s  %8s  %4s'
        self.radii = None

        # Setup the logger. Install a NullHandler if no output needed.
        logger_name = kwargs.get('logger_name', 'nlpy.sbmin')
        self.log = logging.getLogger(logger_name)
        if not self.verbose:
            self.log.propagate=False

    def hprod(self, v, **kwargs):
        """
        Default hprod based on nlp's hprod. User should overload to
        provide a custom routine, e.g., a quasi-Newton approximation.
        """
        return self.nlp.hprod(self.x, self.nlp.pi0, v)

    def projected_gradient(self, x, g):
        """
        Compute the projected gradient of f(x) into the feasible box

                   l <= x <= u
        """
        p = x - g
        med = numpy.maximum(numpy.minimum(p,self.nlp.Uvar),self.nlp.Lvar)
        q = x - med

        return q

    def PostIteration(self, **kwargs):
        """
        Override this method to perform work at the end of an iteration. For
        example, use this method for updating a LBFGS Hessian
        """
        return None

    def Solve(self, **kwargs):

        nlp = self.nlp

        # Gather initial information.
<<<<<<< HEAD
        if self.f0 is None:
            self.f0 = self.nlp.obj(self.x)

        if self.g_old is None:
            self.g_old = self.nlp.grad(self.x)

=======
        self.x = self.x0.copy()
>>>>>>> f0ddd455
        self.f        = self.f0
        self.g        = self.g_old
        self.pgnorm = numpy.max(numpy.abs( \
                                self.projected_gradient(self.x,self.g)))
        # print 'Initial Projected Gradient Norm = %6.4e'%self.pgnorm
        # print self.x, self.f
        # print self.g
        self.pg0 = self.pgnorm

        # Reset initial trust-region radius.
<<<<<<< HEAD
        self.TR.Delta = 0.1 * self.pgnorm#norms.norm2(self.g) #2.
        # self.TR.Delta = 0.2
=======
        self.TR.Delta = numpy.maximum(0.1 * self.pgnorm,.2)
>>>>>>> f0ddd455

        self.radii = [ self.TR.Delta ]

        reltol = self.reltol
        step_status = None
        exitIter = exitUser = exitTR = False
        exitOptimal = self.pgnorm <= reltol
        status = ''

        t = cputime()

        # Print out header and initial log.
        self.log.info(self.hline)
        self.log.info(self.header)
        self.log.info(self.hline)
        self.log.info(self.format0 % (self.iter, self.f,
                                             self.pgnorm, '', '',
                                             '', ''))

        while not (exitUser or exitOptimal or exitIter or exitTR):

            self.iter += 1

            alpha = self.alpha

            # Save current gradient for LBFGS needs
            if self.save_g:
                self.g_old = self.g.copy()

            # Iteratively minimize the quadratic model in the trust region
            #          m(d) = <g, d> + 1/2 <d, Hd>
            #     s.t.     ll <= d <= uu

            #H = SimpleLinearOperator(nlp.n,nlp.n, symmetric=True,
            #    matvec = lambda u: nlp.hprod(self.x, [], u))
            #print 'sbmin   : x', self.x

            #print 'sbmin   : gradient', self.g
            #print 'g: ', nlp.grad(self.x)
            #print 'sbmin   : hessian', FormEntireMatrix(nlp.n,nlp.n, H)
            #print 'delta:', self.TR.Delta
            #print 'x: %.15f, %.15f, %.15f, %.15f' %(self.x[0], self.x[1], self.x[2], self.x[3])
            #print 'pi: %.15f, %.15f' %(nlp.pi[0],nlp.pi[1])
            #print 'rho: %.15f' % nlp.rho

            qp = TrustBQPModel(nlp, self.x.copy(), self.TR.Delta, g_k=self.g)

            #print 'QP Lvar :', qp.Lvar
            #print 'QP Uvar :', qp.Uvar


            # self.solver = self.TrSolver(qp, qp.obj)
            # self.solver.Solve(reltol=reltol)

            self.solver = self.TrSolver(qp, qp.grad)
            self.solver.Solve()

            step = self.solver.step
            #print 'step:', step
            stepnorm = self.solver.stepNorm
            bqpiter = self.solver.niter
            #print 'stepnorm:', stepnorm

            # Obtain model value at next candidate
            m = self.solver.m
            #print m
#            if m is None:
#                m = numpy.dot(self.g, step) + 0.5*numpy.dot(step, H * step)

            self.total_bqpiter += bqpiter
            x_trial = self.x.copy() + step
            f_trial = nlp.obj(x_trial)
            #print 'f:', self.f, '  ftrial:', f_trial, '  m:', m

<<<<<<< HEAD
            # Aggressive magical steps go here - need a redefinition of f, f_trial, and m
            # if self.magic_steps == True:
            #     slack_index = kwargs.get('slack_index',self.nlp.n)
            #     penalty_rho = kwargs.get('rho_pen',1.)
            #     m_step = -self.g[slack_index:] / penalty_rho
            #     x_trial[slack_index:] += m_step
            #     x_trial[slack_index:] = numpy.where(x_trial[slack_index:] < 0., 0., x_trial[slack_index:])
            #     f_trial_inter = f_trial
            #     f_trial = nlp.obj(x_trial)
            #     m = m - f_trial_inter + f_trial

            rho  = self.TR.Rho(self.f, f_trial, m)
=======
            rho  = self.TR.Rho(self.f, f_trial, m, check_positive=False)
>>>>>>> f0ddd455
            step_status = 'Rej'

            if rho >= self.TR.eta1:

                # Trust-region step is succesfull.
                self.TR.UpdateRadius(rho, stepnorm)
                self.x = x_trial.copy()

                # (conservative) magical steps go here
                if self.magic_steps == True:
                    slack_index = kwargs.get('slack_index',self.nlp.n)
                    penalty_rho = kwargs.get('rho_pen',1.)
                    m_step = -self.g[slack_index:] / penalty_rho
                    self.x[slack_index:] += m_step
                    self.x[slack_index:] = numpy.where(self.x[slack_index:] < 0., 0., self.x[slack_index:])
                # end if

                self.f = nlp.obj(self.x)
                # self.f = f_trial # For aggressive magical steps only
                self.g = nlp.grad(self.x)
                self.pgnorm = numpy.max(numpy.abs( \
                                        self.projected_gradient(self.x,self.g)))
                step_status = 'Acc'

            else:
                # Trust-region step is unsuccessfull.

                if self.ny: # Backtracking linesearch following "Nocedal & Yuan"
                    slope = numpy.dot(self.g, step)
                    bk = 0
                    while bk < self.nbk and \
                            f_trial >= self.f + 1.0e-4 * alpha * slope:
                        bk = bk + 1
                        alpha /= 1.5
                        x_trial = self.x + alpha * step
                        f_trial = nlp.obj(x_trial)
                    self.x = x_trial
                    self.f = f_trial
                    self.g = nlp.grad(self.x)
                    self.pgnorm = numpy.max(numpy.abs( \
                                        self.projected_gradient(self.x,self.g)))
                    self.TR.Delta = alpha * stepnorm
                    step_status = 'N-Y'
                else:
                    self.TR.UpdateRadius(rho, stepnorm)

            self.step_status = step_status
            self.radii.append(self.TR.Delta)
            status = ''
            try:
                self.PostIteration(f_trial=f_trial,m=m)
            except UserExitRequest:
                status = 'usr'

            # Print out header, say, every 20 iterations
            if self.iter % 20 == 0:
                self.log.info(self.hline)
                self.log.info(self.header)
                self.log.info(self.hline)

            pstatus = step_status if step_status != 'Acc' else ''
            self.log.info(self.format % (self.iter, self.f,
                          self.pgnorm, bqpiter, rho,
                          self.radii[-2], pstatus))

            exitOptimal = self.pgnorm <= reltol
            exitIter    = self.iter > self.maxiter
            exitTR      = self.TR.Delta <= 10.0 * self.TR.eps
            # exitTR      = False
            exitUser    = status == 'usr'

        self.tsolve = cputime() - t    # Solve time

        # Set final solver status.
        if exitUser:
            pass
        elif exitOptimal:
            status = 'opt'
        elif exitTR:
            status = 'tr'
        else: # self.iter > self.maxiter:
            status = 'itr'
        self.status = status


class SBMINLbfgsFramework(SBMINFramework):
    """
    Class SBMINLbfgsFramework is a subclass of SBMINFramework. The method is
    based on a trust-region-based algorithm for nonlinear box constrained
    programming.
    The only difference is that a limited-memory BFGS Hessian approximation
    is used and maintained along the iterations. See class SBMINFramework for
    more information.
    """

    def __init__(self, nlp, TR, TrSolver, **kwargs):

        SBMINFramework.__init__(self, nlp, TR, TrSolver, **kwargs)
        self.save_g = True
        self.try_restart = True

    def PostIteration(self, **kwargs):
        """
        This method updates the limited-memory BFGS Hessian by appending
        the most rencet (s,y) pair to it and possibly discarding the oldest one
        if all the memory has been used.
        """
        # LBFGS approximation should only update on *successful* iterations
        if self.step_status != 'Rej':
            s = self.solver.step
            y = self.g - self.g_old
            self.nlp.hupdate(s, y)
        # else:
        #     m = kwargs.get('m',None)
        #     f_trial = kwargs.get('f_trial',self.f)
        #     print "m = ",m
        #     print "f = %.16f"%self.f
        #     print "f_trial = %.16f"%f_trial
        #     print "f - f_trial = ",self.f - f_trial
        #     print "ared/pred = ",(self.f - f_trial)/-m
        #     print "trust region eps = ",self.TR.eps
        #     print "conditioned ared/pred = ",(self.f - f_trial + 10.0*self.TR.eps)/(-m + 10.0*self.TR.eps)

        #     print "Checking trust region ... "
        #     TRcollapse = self.TR.Delta <= 100.0 * self.TR.eps
        #     if TRcollapse and self.try_restart:
        #         self.nlp.hrestart()
        #         print "Trust Region collapse detected, attempting Hessian restart ... "
        #         print "x = ",self.x
        #         print "grad = ",self.g
        #         self.try_restart = False
        #     # end if


class TrustBQPModel(NLPModel):
    """
    Class for defining a Model to pass to BQP solver:
                min     m(x) = <g, x-x_k> + 1/2 < x-x_k, H*(x-x_k)>
                s.t.       l <= x <= u
                           || x - x_k ||_oo  <= delta

    where `g` is the gradient evaluated at x_k
    and `H` is  the Hessian evaluated at x_k.
    """

    def __init__(self, nlp, x_k, delta, **kwargs):

        Delta = delta*numpy.ones(nlp.n)
        Lvar = numpy.maximum(nlp.Lvar - x_k, -Delta)
        Uvar = numpy.minimum(nlp.Uvar - x_k, Delta)

        NLPModel.__init__(self, n=nlp.n, m=nlp.m, name='TrustRegionSubproblem',
                          Lvar=Lvar ,Uvar =Uvar)
        self.nlp = nlp
        self.x0 = numpy.zeros(self.nlp.n)
        self.x_k = x_k.copy()
        self.delta = delta
<<<<<<< HEAD
        # self.g_k = kwargs.get('g_k',self.nlp.grad(self.x_k))
        self.g_k = kwargs.get('g_k',None) 
        if self.g_k == None:
            self.g_k = self.nlp.grad(self.x_k) # No shortcuts here,

        # Saved values (private).
        # self._last_x = numpy.infty * numpy.ones(self.nlp.n)
        # self._last_obj = None
        # self._last_grad_obj = None
        # self._last_Hx = None

=======
        self.g_k = kwargs.get('g_k', None)
        if self.g_k == None:
            self.g_k = self.nlp.grad(self.x_k)
>>>>>>> f0ddd455

    def obj(self, x, **kwargs):
        """
        Evaluate quadratic approximation of the Augmented Lagrangian for the
        trust-region subproblem objective function at x:

        < g , x > + .5 * x' * H * x

        where `g` is the gradient of the Augmented Lagrangian evaluated at x_k
        and `H` is  the Hessian of the Augmented Lagrangian evaluated at x_k.

        """
<<<<<<< HEAD
        # if self._last_obj is not None and (self._last_x == x).all():
        #     return self._last_obj

        # if self._last_Hx is not None and (self._last_x == x).all():
        #     Hx = self._last_Hx.copy()
        # else:
        #     Hx = self.nlp.hprod(self.x_k, None, x)
        #     self._last_Hx = Hx.copy()
=======
        Hx = self.nlp.hprod(self.x_k, None, x)
>>>>>>> f0ddd455

        Hx = self.nlp.hprod(self.x_k, None, x)
        qapprox = numpy.dot(self.g_k.copy(), x)
        qapprox += .5 * numpy.dot(x, Hx)

<<<<<<< HEAD
        # if not (self._last_x == x).all():
        #     self._last_x = x.copy()
        #     self._last_grad_obj = None  # Gradient out of date

        # self._last_obj = qapprox
=======
>>>>>>> f0ddd455
        return qapprox

    def grad(self, x, **kwargs):
        """
        """
<<<<<<< HEAD
        # if self._last_grad_obj is not None and (self._last_x == x).all():
        #     return self._last_grad_obj

        g = self.g_k.copy()
        g += self.nlp.hprod(self.x_k, None, x)

        # Alternative code for consistency with obj() method
        # if self._last_Hx is not None and (self._last_x == x).all():
        #     Hx = self._last_Hx.copy()
        # else:
        #     Hx = self.nlp.hprod(self.x_k, None, x)
        #     self._last_Hx = Hx.copy()

        # g += Hx

        # if not (self._last_x == x).all():
        #     self._last_x = x.copy()
        #     self._last_obj = None  # Objective function out of date
        #     self._last_Hx = None   # Hessian product out of date

        # self._last_grad_obj = g
=======
        g = self.g_k.copy()
        g += self.nlp.hprod(self.x_k, None, x)
>>>>>>> f0ddd455
        return g

    def hprod(self, x, pi, p, **kwargs):
        """
        """
<<<<<<< HEAD
        # if self._last_Hx is not None and (self._last_x == x).all():
        #     return self._last_Hx

        # if not (self._last_x == x).all():
        #     self._last_x = x.copy()
        #     self._last_obj = None  # Objective function out of date
        #     self._last_grad_obj = None  # Gradient out of date

        return self.nlp.hprod(self.x_k, None, p)
=======
        return self.nlp.hprod(self.x_k, pi, p)
>>>>>>> f0ddd455
<|MERGE_RESOLUTION|>--- conflicted
+++ resolved
@@ -66,19 +66,11 @@
         self.x0      = kwargs.get('x0', self.nlp.x0.copy())
         self.x = None
         self.f      = None
-<<<<<<< HEAD
         # self.f0     = kwargs.get('f0', self.nlp.obj(self.x))
         self.f0     = kwargs.get('f0',None)
         self.g      = None
         # self.g_old  = kwargs.get('g0', self.nlp.grad(self.x))
         self.g_old  = kwargs.get('g0',None)
-=======
-        self.f0     = kwargs.get('f0', self.nlp.obj(self.x0))
-        self.g      = None
-        self.g_old  = kwargs.get('g0', None)
-        if self.g_old == None:
-            self.g_old = self.nlp.grad(self.x0)
->>>>>>> f0ddd455
         self.save_g = False              # For methods that need g_{k-1} and g_k
         self.pgnorm  = None
         self.g0     = None
@@ -140,16 +132,12 @@
         nlp = self.nlp
 
         # Gather initial information.
-<<<<<<< HEAD
         if self.f0 is None:
             self.f0 = self.nlp.obj(self.x)
 
         if self.g_old is None:
             self.g_old = self.nlp.grad(self.x)
 
-=======
-        self.x = self.x0.copy()
->>>>>>> f0ddd455
         self.f        = self.f0
         self.g        = self.g_old
         self.pgnorm = numpy.max(numpy.abs( \
@@ -160,12 +148,7 @@
         self.pg0 = self.pgnorm
 
         # Reset initial trust-region radius.
-<<<<<<< HEAD
-        self.TR.Delta = 0.1 * self.pgnorm#norms.norm2(self.g) #2.
-        # self.TR.Delta = 0.2
-=======
         self.TR.Delta = numpy.maximum(0.1 * self.pgnorm,.2)
->>>>>>> f0ddd455
 
         self.radii = [ self.TR.Delta ]
 
@@ -238,9 +221,7 @@
             self.total_bqpiter += bqpiter
             x_trial = self.x.copy() + step
             f_trial = nlp.obj(x_trial)
-            #print 'f:', self.f, '  ftrial:', f_trial, '  m:', m
-
-<<<<<<< HEAD
+
             # Aggressive magical steps go here - need a redefinition of f, f_trial, and m
             # if self.magic_steps == True:
             #     slack_index = kwargs.get('slack_index',self.nlp.n)
@@ -253,9 +234,6 @@
             #     m = m - f_trial_inter + f_trial
 
             rho  = self.TR.Rho(self.f, f_trial, m)
-=======
-            rho  = self.TR.Rho(self.f, f_trial, m, check_positive=False)
->>>>>>> f0ddd455
             step_status = 'Rej'
 
             if rho >= self.TR.eta1:
@@ -413,23 +391,9 @@
         self.x0 = numpy.zeros(self.nlp.n)
         self.x_k = x_k.copy()
         self.delta = delta
-<<<<<<< HEAD
-        # self.g_k = kwargs.get('g_k',self.nlp.grad(self.x_k))
-        self.g_k = kwargs.get('g_k',None) 
-        if self.g_k == None:
-            self.g_k = self.nlp.grad(self.x_k) # No shortcuts here,
-
-        # Saved values (private).
-        # self._last_x = numpy.infty * numpy.ones(self.nlp.n)
-        # self._last_obj = None
-        # self._last_grad_obj = None
-        # self._last_Hx = None
-
-=======
         self.g_k = kwargs.get('g_k', None)
         if self.g_k == None:
             self.g_k = self.nlp.grad(self.x_k)
->>>>>>> f0ddd455
 
     def obj(self, x, **kwargs):
         """
@@ -442,77 +406,21 @@
         and `H` is  the Hessian of the Augmented Lagrangian evaluated at x_k.
 
         """
-<<<<<<< HEAD
-        # if self._last_obj is not None and (self._last_x == x).all():
-        #     return self._last_obj
-
-        # if self._last_Hx is not None and (self._last_x == x).all():
-        #     Hx = self._last_Hx.copy()
-        # else:
-        #     Hx = self.nlp.hprod(self.x_k, None, x)
-        #     self._last_Hx = Hx.copy()
-=======
         Hx = self.nlp.hprod(self.x_k, None, x)
->>>>>>> f0ddd455
-
-        Hx = self.nlp.hprod(self.x_k, None, x)
+
         qapprox = numpy.dot(self.g_k.copy(), x)
         qapprox += .5 * numpy.dot(x, Hx)
 
-<<<<<<< HEAD
-        # if not (self._last_x == x).all():
-        #     self._last_x = x.copy()
-        #     self._last_grad_obj = None  # Gradient out of date
-
-        # self._last_obj = qapprox
-=======
->>>>>>> f0ddd455
         return qapprox
 
     def grad(self, x, **kwargs):
         """
         """
-<<<<<<< HEAD
-        # if self._last_grad_obj is not None and (self._last_x == x).all():
-        #     return self._last_grad_obj
-
         g = self.g_k.copy()
         g += self.nlp.hprod(self.x_k, None, x)
-
-        # Alternative code for consistency with obj() method
-        # if self._last_Hx is not None and (self._last_x == x).all():
-        #     Hx = self._last_Hx.copy()
-        # else:
-        #     Hx = self.nlp.hprod(self.x_k, None, x)
-        #     self._last_Hx = Hx.copy()
-
-        # g += Hx
-
-        # if not (self._last_x == x).all():
-        #     self._last_x = x.copy()
-        #     self._last_obj = None  # Objective function out of date
-        #     self._last_Hx = None   # Hessian product out of date
-
-        # self._last_grad_obj = g
-=======
-        g = self.g_k.copy()
-        g += self.nlp.hprod(self.x_k, None, x)
->>>>>>> f0ddd455
         return g
 
     def hprod(self, x, pi, p, **kwargs):
         """
         """
-<<<<<<< HEAD
-        # if self._last_Hx is not None and (self._last_x == x).all():
-        #     return self._last_Hx
-
-        # if not (self._last_x == x).all():
-        #     self._last_x = x.copy()
-        #     self._last_obj = None  # Objective function out of date
-        #     self._last_grad_obj = None  # Gradient out of date
-
         return self.nlp.hprod(self.x_k, None, p)
-=======
-        return self.nlp.hprod(self.x_k, pi, p)
->>>>>>> f0ddd455
