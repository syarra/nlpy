"""
 SBMIN
 Trust-Region Method for box constrained Programming.
"""

from nlpy.optimize.solvers import lbfgs    # For Hessian Approximate
from nlpy.krylov.linop import SimpleLinearOperator
from nlpy.tools import norms
from nlpy.tools.timing import cputime
from nlpy.tools.exceptions import UserExitRequest
import numpy as np
import logging
import pdb
from math import sqrt
from nlpy.model import NLPModel
from nlpy.krylov.linop import SimpleLinearOperator

__docformat__ = 'restructuredtext'

def FormEntireMatrix(on,om,Jop):
    J = np.zeros([om,on])
    for i in range(0,on):
        v = np.zeros(on)
        v[i] = 1.
        J[:,i] = Jop * v
    return J

class SBMINFramework:
    """
    An abstract framework for a trust-region-based algorithm for nonlinear
    box constrained programming. Instantiate using

    `SBMIN = SBMINFramework(nlp, TR, TrSolver)`

    :parameters:

        :nlp:   a :class:`NLPModel` object representing the problem. For
                instance, nlp may arise from an AMPL model
        :TR:    a :class:`TrustRegionFramework` object
        :TrSolver:   a :class:`TrustRegionSolver` object.


    :keywords:

        :x0:           starting point                    (default nlp.x0)
        :reltol:       relative stopping tolerance       (default 1.0e-5)
        :maxiter:      maximum number of iterations      (default 10n)
        :logger_name:  name of a logger object that can be used in the post
                       iteration                         (default None)
        :verbose:      print some info if True                 (default True)

    Once a `SBMINFramework` object has been instantiated and the problem is
    set up, solve problem by issuing a call to `SBMIN.solve()`. The algorithm
    stops as soon as the infinity norm of the projected gradient into the
    feasible box falls below `reltol`

    """

    def __init__(self, nlp, TR, TrSolver, **kwargs):

        self.nlp    = nlp
        self.TR     = TR
        self.TrSolver = TrSolver
        self.solver   = None    # Will point to solver data in Solve()
        self.iter   = 0         # Iteration counter
        self.x0      = kwargs.get('x0', self.nlp.x0.copy())
        self.x = None
        self.f      = None
        self.f0     = kwargs.get('f0',None)
        self.g      = None
        self.g_old  = kwargs.get('g0',None)
        self.save_g = False              # For methods that need g_{k-1} and g_k
        self.pgnorm  = None
        self.tsolve = 0.0
        self.true_step = None

        # Options for Nocedal-Yuan backtracking
        self.ny      = kwargs.get('ny', False)
        self.nbk     = kwargs.get('nbk', 5)
        self.alpha   = 1.0

        # Use magical steps to update slack variables
        self.magic_steps_cons = kwargs.get('magic_steps_cons',False)
        self.magic_steps_agg = kwargs.get('magic_steps_agg',False)

        # If both options are set, use the aggressive type
        if self.magic_steps_agg and self.magic_steps_cons:
            self.magic_steps_cons = False

        self.reltol  = kwargs.get('reltol', 1.0e-5)
        self.maxiter = kwargs.get('maxiter', 10*self.nlp.n)
        self.verbose = kwargs.get('verbose', True)
        self.total_bqpiter = 0

        self.hformat = '%-5s  %8s  %7s  %5s  %8s  %8s  %4s'
        self.header  = self.hformat % ('     Iter','f(x)','|g(x)|','bqp',
                                       'rho','Radius','Stat')
        self.hlen   = len(self.header)
        self.hline  = '     '+'-' * self.hlen
        self.format = '     %-5d  %8.2e  %7.1e  %5d  %8.1e  %8.1e  %4s'
        self.format0= '     %-5d  %8.2e  %7.1e  %5s  %8s  %8s  %4s'
        self.radii = None

        # Setup the logger. Install a NullHandler if no output needed.
        logger_name = kwargs.get('logger_name', 'nlpy.sbmin')
        self.log = logging.getLogger(logger_name)
        if not self.verbose:
            self.log.propagate=False


    def hprod(self, v, **kwargs):
        """
        Default hprod based on nlp's hprod. User should overload to
        provide a custom routine, e.g., a quasi-Newton approximation.
        """
        return self.nlp.hprod(self.x, self.nlp.pi0, v)


    def projected_gradient(self, x, g):
        """
        Compute the projected gradient of f(x) into the feasible box

                   l <= x <= u
        """
        p = x - g
        med = np.maximum(np.minimum(p,self.nlp.Uvar),self.nlp.Lvar)
        q = x - med

        return q


    def PostIteration(self, **kwargs):
        """
        Override this method to perform work at the end of an iteration. For
        example, use this method for updating a LBFGS Hessian
        """
        return None


    def Solve(self, **kwargs):

        nlp = self.nlp

        # Gather initial information.
        self.x = self.x0.copy()
        if self.f0 is None:
            self.f0 = self.nlp.obj(self.x)

        if self.g_old is None:
            self.g_old = self.nlp.grad(self.x)

        self.f        = self.f0
        self.g        = self.g_old
        self.pgnorm = np.max(np.abs( \
                                self.projected_gradient(self.x,self.g)))
        self.pg0 = self.pgnorm

        # Reset initial trust-region radius.
        self.TR.Delta = np.maximum(0.1 * self.pgnorm,.2)

        self.radii = [ self.TR.Delta ]

<<<<<<< HEAD
        stoptol = self.reltol# * self.pg0
=======
        stoptol = self.reltol * self.pg0 + 1e-7
>>>>>>> c2f7ae68
        step_status = None
        exitIter = exitUser = exitTR = False
        exitOptimal = self.pgnorm <= stoptol
        status = ''

        t = cputime()

        # Print out header and initial log.
        self.log.info(self.hline)
        self.log.info(self.header)
        self.log.info(self.hline)
        self.log.info(self.format0 % (self.iter, self.f,
                                             self.pgnorm, '', '',
                                             '', ''))

        while not (exitUser or exitOptimal or exitIter or exitTR):

            self.iter += 1

            # Save current gradient for quasi-Newton approximation
            if self.save_g:
                self.g_old = self.g.copy()

            # Iteratively minimize the quadratic model in the trust region
            #          m(d) = <g, d> + 1/2 <d, Hd>
            #     s.t.     ll <= d <= uu

            qp = TrustBQPModel(nlp, self.x.copy(), self.TR.Delta, g_k=self.g)

            self.solver = self.TrSolver(qp, qp.grad)
            self.solver.Solve()

            step = self.solver.step
            self.true_step = self.solver.step.copy()
            stepnorm = self.solver.stepNorm
            bqpiter = self.solver.niter

            # Obtain model value at next candidate
            m = self.solver.m

            self.total_bqpiter += bqpiter
            x_trial = self.x.copy() + step
            f_trial = nlp.obj(x_trial)

<<<<<<< HEAD
            # Aggressive magical steps 
            # (i.e. the magical steps can influence the trust region size)
            if self.magic_steps_agg:
                x_inter = x_trial.copy()
                f_inter = f_trial
                g_inter = nlp.grad(x_inter)
                m_step = nlp.magical_step(x_inter, g_inter)
                x_trial = x_inter + m_step
                self.true_step += m_step
                f_trial = nlp.obj(x_trial)
                m = m - f_inter + f_trial

            rho  = self.TR.Rho(self.f, f_trial, m)

=======
            rho  = self.TR.Rho(self.f, f_trial, m)#, check_positive=False)
            
>>>>>>> c2f7ae68
            step_status = 'Rej'

            if rho >= self.TR.eta1:

                # Trust-region step is successful
                self.TR.UpdateRadius(rho, stepnorm)
                self.x = x_trial
                self.f = f_trial
                self.g = nlp.grad(self.x)

                if self.magic_steps_cons:
                    m_step = nlp.magical_step(self.x, self.g)
                    self.x += m_step
                    self.true_step += m_step
                    self.f = nlp.obj(self.x)
                    self.g = nlp.grad(self.x)

                self.pgnorm = np.max(np.abs( \
                                        self.projected_gradient(self.x,self.g)))
                step_status = 'Acc'

            else:

                # Attempt Nocedal-Yuan backtracking if requested
                if self.ny:
                    alpha = self.alpha
                    slope = np.dot(self.g, step)
                    bk = 0

                    while bk < self.nbk and \
                            f_trial >= self.f + 1.0e-4 * alpha * slope:
                        bk = bk + 1
                        alpha /= 1.5
                        x_trial = self.x + alpha * step
                        f_trial = nlp.obj(x_trial)

                    if f_trial >= self.f + 1.0e-4 * alpha * slope:
                        # Backtrack failed to produce an improvement, 
                        # keep the current x, f, and g.
                        # (Monotone strategy)
                        step_status = 'N-Y Rej'
                    else:
                        # Backtrack succeeded, update the current point
                        self.true_step *= alpha
                        self.x = x_trial
                        self.f = f_trial
                        self.g = nlp.grad(self.x)

                        # Conservative magical steps can also apply if backtracking succeeds
                        if self.magic_steps_cons:
                            m_step = nlp.magical_step(self.x, self.g)
                            self.x += m_step
                            self.true_step += m_step
                            self.f = nlp.obj(self.x)
                            self.g = nlp.grad(self.x)

                        self.pgnorm = np.max(np.abs( \
                                            self.projected_gradient(self.x,self.g)))
                        step_status = 'N-Y Acc'

                    # Update the TR radius regardless of backtracking success
                    self.TR.Delta = alpha * stepnorm

                else:
                    # Trust-region step is unsuccessful
                    self.TR.UpdateRadius(rho, stepnorm)

            self.step_status = step_status
            self.radii.append(self.TR.Delta)
            status = ''
            try:
                self.PostIteration()
            except UserExitRequest:
                status = 'usr'

            # Print out header, say, every 20 iterations
            if self.iter % 20 == 0:
                self.log.info(self.hline)
                self.log.info(self.header)
                self.log.info(self.hline)

            pstatus = step_status if step_status != 'Acc' else ''
            self.log.info(self.format % (self.iter, self.f,
                          self.pgnorm, bqpiter, rho,
                          self.radii[-2], pstatus))

            exitOptimal = self.pgnorm <= stoptol
            exitIter    = self.iter > self.maxiter
            exitTR      = self.TR.Delta <= 10.0 * self.TR.eps
            exitUser    = status == 'usr'

        self.tsolve = cputime() - t    # Solve time

        # Set final solver status.
        if exitUser:
            pass
        elif exitOptimal:
            status = 'opt'
        elif exitTR:
            status = 'tr'
        else: # self.iter > self.maxiter:
            status = 'itr'
        self.status = status



class SBMINLbfgsFramework(SBMINFramework):
    """
    Class SBMINLbfgsFramework is a subclass of SBMINFramework. The method is
    based on a trust-region-based algorithm for nonlinear box constrained
    programming.
    The only difference is that a limited-memory BFGS Hessian approximation
    is used and maintained along the iterations. See class SBMINFramework for
    more information.
    """

    def __init__(self, nlp, TR, TrSolver, **kwargs):

        SBMINFramework.__init__(self, nlp, TR, TrSolver, **kwargs)
        self.save_g = True


    def PostIteration(self, **kwargs):
        """
        This method updates the limited-memory BFGS Hessian by appending
        the most rencet (s,y) pair to it and possibly discarding the oldest one
        if all the memory has been used.
        """
        # LBFGS approximation should only update on *successful* iterations
        if self.step_status == 'Acc' or self.step_status == 'N-Y Acc':
            s = self.true_step
            y = self.g - self.g_old
            self.nlp.hupdate(s, y)



class TrustBQPModel(NLPModel):
    """
    Class for defining a Model to pass to BQP solver:
                min     m(x) = <g, x-x_k> + 1/2 < x-x_k, H*(x-x_k)>
                s.t.       l <= x <= u
                           || x - x_k ||_oo  <= delta

    where `g` is the gradient evaluated at x_k
    and `H` is  the Hessian evaluated at x_k.
    """

    def __init__(self, nlp, x_k, delta, **kwargs):

        Delta = delta*np.ones(nlp.n)
        Lvar = np.maximum(nlp.Lvar - x_k, -Delta)
        Uvar = np.minimum(nlp.Uvar - x_k, Delta)
        NLPModel.__init__(self, n=nlp.n, m=nlp.m, name='TrustRegionSubproblem',
                          Lvar=Lvar ,Uvar =Uvar)
        self.nlp = nlp
        self.x0 = np.zeros(self.nlp.n)
        self.x_k = x_k.copy()
        self.delta = delta
        self.g_k = kwargs.get('g_k', None)
        if self.g_k == None:
            self.g_k = self.nlp.grad(self.x_k)

    def obj(self, x, **kwargs):
        """
        Evaluate quadratic approximation of the Augmented Lagrangian for the
        trust-region subproblem objective function at x:

        < g , x > + .5 * x' * H * x

        where `g` is the gradient of the Augmented Lagrangian evaluated at x_k
        and `H` is  the Hessian of the Augmented Lagrangian evaluated at x_k.

        """
        Hx = self.nlp.hprod(self.x_k, None, x)

        qapprox = np.dot(self.g_k.copy(), x)
        qapprox += .5 * np.dot(x, Hx)

        return qapprox

    def grad(self, x, **kwargs):
        """
        """
        g = self.g_k.copy()
        g += self.nlp.hprod(self.x_k, None, x)
        return g

    def hprod(self, x, pi, p, **kwargs):
        """
        """
        return self.nlp.hprod(self.x_k, None, p)
<|MERGE_RESOLUTION|>--- conflicted
+++ resolved
@@ -160,11 +160,7 @@
 
         self.radii = [ self.TR.Delta ]
 
-<<<<<<< HEAD
-        stoptol = self.reltol# * self.pg0
-=======
         stoptol = self.reltol * self.pg0 + 1e-7
->>>>>>> c2f7ae68
         step_status = None
         exitIter = exitUser = exitTR = False
         exitOptimal = self.pgnorm <= stoptol
@@ -209,7 +205,6 @@
             x_trial = self.x.copy() + step
             f_trial = nlp.obj(x_trial)
 
-<<<<<<< HEAD
             # Aggressive magical steps 
             # (i.e. the magical steps can influence the trust region size)
             if self.magic_steps_agg:
@@ -224,10 +219,6 @@
 
             rho  = self.TR.Rho(self.f, f_trial, m)
 
-=======
-            rho  = self.TR.Rho(self.f, f_trial, m)#, check_positive=False)
-            
->>>>>>> c2f7ae68
             step_status = 'Rej'
 
             if rho >= self.TR.eta1:
