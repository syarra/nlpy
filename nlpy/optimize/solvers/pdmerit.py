"""
This module implements a purely primal-dual interior-point methods for
bound-constrained optimization. The method uses the primal-dual merit function
of Forsgren and Gill and solves subproblems by means of a truncated conjugate
gradient method with trust region.

References:

 [1] A. Forsgren and Ph. E. Gill, Primal-Dual Interior Methods for Nonconvex
     Nonlinear Programming, SIAM Journal on Optimization, 8(4):1132-1152, 1998

 [2] Ph. E. Gill and E. M. Gertz, A primal-dual trust region algorithm for
     nonlinear optimization, Mathematical Programming, 100(1):49-94, 2004

 [3] P. Armand and D. Orban, A Trust-Region Interior-Point Method for
     Bound-Constrained Programming Based on a Primal-Dual Merit Function,
     Cahier du GERAD G-xxxx, GERAD, Montreal, Quebec, Canada, 2008.

D. Orban, Montreal
"""

from nlpy.model        import NLPModel
from pysparse.sparse   import PysparseMatrix as sp
from nlpy.tools        import List
from nlpy.tools.timing import cputime
from nlpy.tools.norms  import norm2, norm_infty
from math              import sqrt

import numpy as np
import sys

import pdb


class PrimalDualMeritFunction(NLPModel):

    def __init__(self, nlp, **kwargs):

        if nlp.nlowerC + nlp.nupperC + nlp.nrangeC > 0:
            raise ValueError, 'Only bound-constrained problems are supported.'

        if nlp.nfixedB > 0:
            raise ValueError, 'Fixed variables are currently not supported.'

        self.nlp = nlp
        self.mu = kwargs.get('mu', 1.0)

        # Shortcuts for convenience.
        self.lowerB = np.array(nlp.lowerB)
        self.upperB = np.array(nlp.upperB)
        self.rangeB = np.array(nlp.rangeB)
        self.rlB = np.arange(nlp.nlowerB)
        self.ruB = nlp.nlowerB + np.arange(nlp.nupperB)
        self.rrB = nlp.nlowerB + nlp.nupperB + np.arange(nlp.nrangeB)

        # Number of dual variables
        self.nz = nlp.nlowerB + nlp.nupperB + 2 * nlp.nrangeB

        # Total number of variables.
        self.n = self.nlp.n + self.nz

        # The multipliers z associated to bound constraints are ordered as
        # follows:
        #
        #  xi >= Li (i in lowerB) : z[:nlowerB]
        #  xi <= Ui (i in upperB) : z[nlowerB:nlowerB+nupperB]
        #  xi >= Li (i in rangeB) : z[nlowerB+nupperB:nlowerB+nupperB+nrangeB]
        #  xi <= Ui (i in rangeB) : z[nlowerB+nupper+nrangeB:]

        # Set appropriate primal-dual starting point
        (self.x, self.z) = (nlp.x0, np.ones(self.nz))
        assert np.all(self.z > 0)


    def AtOptimality(self, x, z, **kwargs):
        """
        Shortcut for problems with bound constraints only.
        """
        return self.nlp.AtOptimality(x, np.array([]), z, **kwargs)


    def obj(self, x, z, **kwargs):
        """
        Evaluate the primal-dual merit function at (x,z):

        f(x) - mu * sum log(xi) + x'z - mu * sum (log(xi*zi/mu) + 1).

        If there are b >= 0
        one-sided bound constraints and q >= 0 two-sided bound constraints, the
        vector z should have length b+2q. The
        components z[i] (0 <= i < b+q) correspond, in increasing order of
        variable indices to
            - variables with a lower bound only,
            - variables with an upper bound only,
            - the lower bound on variables that are bounded below and above.

        The components z[i] (b+q <= i < b+2q) correspond to the upper bounds on
        variables that are bounded below and above.

        This function returns the value of the primal-dual merit function. The
        current value of the objective function can be supplied via the keyword
        argument `f`.
        """
        mu = kwargs.get('mu', self.mu)
        f = kwargs.get('f', self.nlp.obj(x))
        nlp = self.nlp ; n = nlp.n
        Lvar = nlp.Lvar ; Uvar = nlp.Uvar
        lB = nlp.lowerB ; uB = nlp.upperB ; rB = nlp.rangeB
        nlB = nlp.nlowerB ; nuB = nlp.nupperB ; nrB = nlp.nrangeB

        merit = f

        # Include contribution from bound constraints.
        slB = x[lB] - Lvar[lB] ; zlB = z[:nlB]
        merit -= mu * np.sum(np.log(slB))
        merit += np.dot(slB, zlB)
        merit -= mu * np.sum(1 + np.log(slB * zlB/mu))

        suB = Uvar[uB] - x[uB] ; zuB = z[nlB:nlB+nuB]
        merit -= mu * np.sum(np.log(suB))
        merit += np.dot(suB, zuB)
        merit -= mu * np.sum(1 + np.log(suB * zuB/mu))

        srlB = x[rB] - Lvar[rB] ; zrlB = z[nlB+nuB:nlB+nuB+nrB]
        merit -= mu * np.sum(np.log(srlB))
        merit += np.dot(srlB, zrlB)
        merit -= mu * np.sum(1 + np.log(srlB * zrlB/mu))

        sruB = Uvar[rB] - x[rB] ; zruB = z[nlB+nuB+nrB:]
        merit -= mu * np.sum(np.log(sruB))
        merit += np.dot(sruB, zruB)
        merit -= mu * np.sum(1 + np.log(sruB * zruB/mu))

        return merit


    def grad(self, x, z, **kwargs):
        """
        Evaluate the gradient of the primal-dual merit function at (x,z).
        The gradient of the objective function at `x`, if known, can be passed
        via the keyword argument `g`.
        See :meth:`PDMerit` for a description of `z`.
        """
        mu = kwargs.get('mu', self.mu)
        check_optimal = kwargs.get('check_optimal', False)
        gf = kwargs.get('g', None)

        nlp = self.nlp ; nx = nlp.n ; nz = self.nz
        Lvar = nlp.Lvar ; Uvar = nlp.Uvar
        lB = nlp.lowerB ; uB = nlp.upperB ; rB = nlp.rangeB
        nlB = nlp.nlowerB ; nuB = nlp.nupperB ; nrB = nlp.nrangeB

        g = np.empty(nx + nz)

        # Gradient of the objective function.
        if gf is None:
            g[:nx] = self.nlp.grad(x)
        else:
            g[:nx] = gf.copy()

        # Check optimality conditions at this point if requested.
        if check_optimal:
            res, self.optimal = self.AtOptimality(x, z, g=g[:nx])
            self.dRes = res[0] ; self.cRes = res[2] ; self.pRes = res[4]

        # Segment s and z for conciseness.
        slB  = x[lB] - Lvar[lB] ; zlB  = z[:nlB]
        suB  = Uvar[uB] - x[uB] ; zuB  = z[nlB:nlB+nuB]
        srlB = x[rB] - Lvar[rB] ; zrlB = z[nlB+nuB:nlB+nuB+nrB]
        sruB = Uvar[rB] - x[rB] ; zruB = z[nlB+nuB+nrB:]

        # Assemble the gradient with respect to x.
        g[lB] += -2 * mu / slB  + zlB
        g[uB] +=  2 * mu / suB  - zuB
        g[rB] += -2 * mu / srlB + zrlB
        g[rB] +=  2 * mu / sruB - zruB

        # Assemble the gradient with respect to z.
        n1 = nlB ; n2 = n1 + nuB ; n3 = n2 + nrB
        g[nx:nx+n1]    = slB  - mu / zlB
        g[nx+n1:nx+n2] = suB  - mu / zuB
        g[nx+n2:nx+n3] = srlB - mu / zrlB
        g[nx+n3:]      = sruB - mu / zruB

        return g


    def primal_hess(self, x, z, **kwargs):
        """
        Assemble the "primal" Hessian matrix of the merit function at (x,z):

        [ H + 2 mu X^{-2}      I     ]
        [      I           mu Z^{-2} ].
        """
        mu = kwargs.get('mu', self.mu)

        nlp = self.nlp ; nx = nlp.n ; nz = self.nz
        Lvar = nlp.Lvar ; Uvar = nlp.Uvar
        lB = nlp.lowerB ; uB = nlp.upperB ; rB = nlp.rangeB
        nlB = nlp.nlowerB ; nuB = nlp.nupperB ; nrB = nlp.nrangeB
        rlB = self.rlB ; ruB = self.ruB ; rrB = self.rrB

        # Segment s and z for conciseness.
        slB  = x[lB] - Lvar[lB] ; zlB  = z[:nlB]
        suB  = Uvar[uB] - x[uB] ; zuB  = z[nlB:nlB+nuB]
        srlB = x[rB] - Lvar[rB] ; zrlB = z[nlB+nuB:nlB+nuB+nrB]
        sruB = Uvar[rB] - x[rB] ; zruB = z[nlB+nuB+nrB:]

        H = sp(nrow=nx+nz, ncol=nx+nz,
               sizeHint=self.nlp.nnzh+3*nz, symmetric=True)

        # Leading block: H + 2 * mu X^{-2}.
        H[:nx,:nx] = self.nlp.hess(x, self.nlp.pi0)
        H.addAt(2 * mu/slB**2,  lB, lB)
        H.addAt(2 * mu/suB**2,  uB, uB)
        H.addAt(2 * mu/srlB**2, rB, rB)
        H.addAt(2 * mu/sruB**2, rB, rB)

        # Bottom left block: identity-ish.
        n1 = nx + rlB       ; H.put( 1, n1, lB)
        n2 = nx + ruB       ; H.put(-1, n2, uB)
        n3 = nx + rrB       ; H.put( 1, n3, rB)
        n4 = nx + nrB + rrB ; H.put(-1, n4, rB)

        # Bottom right block: mu * Z^{-2}.
        H.put(mu/zlB**2,  n1, n1)
        H.put(mu/zuB**2,  n2, n2)
        H.put(mu/zrlB**2, n3, n3)
        H.put(mu/zruB**2, n4, n4)

        return H


    def primal_hprod(self, x, z, p, **kwargs):
        """
        Compute the matrix-vector product between the Hessian matrix of the
        primal-dual merit function at (x,z) and the vector p. See
        help(PDMerit) for a description of z. If there are b bounded variables
        and q two-sided bounds, the vector p should have length n+b+2q. The
        Hessian-vector product has the general form

        [ H + 2 mu X^{-2}      I     ] [ p1 ]   [ (H + 2 mu X^{-2}) p1 + p2 ]
        [      I           mu Z^{-2} ] [ p2 ] = [     p1 + mu Z^{-2} p2     ].
        """
        mu = kwargs.get('mu', self.mu)

        nlp = self.nlp ; nx = nlp.n ; nz = self.nz
        Lvar = nlp.Lvar ; Uvar = nlp.Uvar
        lB = nlp.lowerB   ; uB = nlp.upperB   ; rB = nlp.rangeB
        nlB = nlp.nlowerB ; nuB = nlp.nupperB ; nrB = nlp.nrangeB
        rlB = self.rlB ; ruB = self.ruB ; rrB = self.rrB
        rrB2 = nlB + nuB + nrB + rrB

        # Segment s and z for conciseness.
        slB  = x[lB] - Lvar[lB] ; zlB  = z[:nlB]
        suB  = Uvar[uB] - x[uB] ; zuB  = z[nlB:nlB+nuB]
        srlB = x[rB] - Lvar[rB] ; zrlB = z[nlB+nuB:nlB+nuB+nrB]
        sruB = Uvar[rB] - x[rB] ; zruB = z[nlB+nuB+nrB:]

        Hp = np.empty(nx + nz) ; p1 = p[:nx] ; p2 = p[nx:]

        # Contributions from first block row.
        Hp[:nx] = self.nlp.hprod(x, self.nlp.pi0, p1)
        Hp[lB] += 2 * mu/slB**2 * p1[lB] + p2[rlB]
        Hp[uB] += 2 * mu/suB**2 * p1[uB] - p2[nlB+ruB]
        Hp[rB] += 2 * (mu/srlB**2 + mu/sruB**2) * p1[rB] + p2[rrB] - p2[rrB2]

        # Contributsions from second block row.
        Hp[nx+rlB]             =  p1[lB] + mu/zlB**2  * p2[rlB]
        Hp[nx+nlB+ruB]         = -p1[uB] + mu/zuB**2  * p2[ruB]
        Hp[nx+nlB+nuB+rrB]     =  p1[rB] + mu/zrlB**2 * p2[rrB]
        Hp[nx+nlB+nuB+nrB+rrB] = -p1[rB] + mu/zruB**2 * p2[rrB2]

        return Hp


    def primal_dual_hess(self, x, z, **kwargs):
        """
        Assemble the "primal-dual" Hessian matrix of the merit function
        at (x,z):

        [ H + 2 X^{-1} Z     I     ]
        [      I          Z^{-1} X ].
        """
        mu = kwargs.get('mu', self.mu)

        nlp = self.nlp ; nx = nlp.n ; nz = self.nz
        Lvar = nlp.Lvar ; Uvar = nlp.Uvar
        lB = nlp.lowerB ; uB = nlp.upperB ; rB = nlp.rangeB
        nlB = nlp.nlowerB ; nuB = nlp.nupperB ; nrB = nlp.nrangeB
        rlB = self.rlB ; ruB = self.ruB ; rrB = self.rrB

        # Segment s and z for conciseness.
        slB  = x[lB] - Lvar[lB] ; zlB  = z[:nlB]
        suB  = Uvar[uB] - x[uB] ; zuB  = z[nlB:nlB+nuB]
        srlB = x[rB] - Lvar[rB] ; zrlB = z[nlB+nuB:nlB+nuB+nrB]
        sruB = Uvar[rB] - x[rB] ; zruB = z[nlB+nuB+nrB:]

        H = sp(nrow=nx+nz, ncol=nx+nz,
               sizeHint=self.nlp.nnzh+3*nz, symmetric=True)

        # Leading block: H + 2 * mu X^{-2}.
        H[:nx,:nx] = self.nlp.hess(x, self.nlp.pi0)
        H.addAt(2 * zlB / slB, lB, lB)
        H.addAt(2 * zuB / suB, uB, uB)
        H.addAt(2 * zrlB/srlB, rB, rB)
        H.addAt(2 * zruB/sruB, rB, rB)

        # Bottom left block: identity-ish.
        n1 = nx + rlB       ; H.put( 1, n1, lB)
        n2 = nx + ruB       ; H.put(-1, n2, uB)
        n3 = nx + rrB       ; H.put( 1, n3, rB)
        n4 = nx + nrB + rrB ; H.put(-1, n4, rB)

        # Bottom right block: mu * Z^{-2}.
        H.put(slB / zlB, n1, n1)
        H.put(suB / zuB, n2, n2)
        H.put(srlB/zrlB, n3, n3)
        H.put(sruB/zruB, n4, n4)

        return H


    def primal_dual_hprod(self, x, z, p, **kwargs):
        """
        Compute the matrix-vector product between the modified Hessian matrix of
        the primal-dual merit function at (x,z) and the vector p. See
        help(PDMerit) for a description of z. If there are b bounded variables
        and q two-sided bounds, the vector p should have length n+b+2q.
        The Hessian matrix has the general form

        [ H + 2 X^{-1} Z      I     ] [ p1 ]   [ (H + 2 X^{-1} Z) * p1 + p2 ]
        [      I           Z^{-1} X ] [ p2 ] = [     p1 + Z^{-1} X p3       ].
        """
        mu = kwargs.get('mu', self.mu)
<<<<<<< HEAD
=======
        n = self.nlp.n
        ndual = self.ndual
        N = self.nlowerB + self.nupperB + self.nrangeB
        Lvar = self.nlp.Lvar
        Uvar = self.nlp.Uvar
        Hp = np.zeros(n + self.ndual, 'd')

        Hp[:n] = self.nlp.hprod(x, self.nlp.pi0, p[:n])
        for i in self.lowerB:
            k = self.lowerB.index(i)
            Hp[i] += 2.0 * z[k]/(x[i]-Lvar[i]) * p[i] + p[n+k]
            Hp[n+k] += p[i] + (x[i]-Lvar[i])/z[k] * p[n+k]
        for i in self.upperB:
            k = self.nlowerB + self.upperB.index(i)
            Hp[i] += 2.0 * z[k]/(Uvar[i]-x[i]) * p[i] - p[n+k]
            Hp[n+k] += -p[i] - (Uvar[i]-x[i])/z[k] * p[n+k]
        for i in self.rangeB:
            k = self.nlowerB + self.nupperB + self.rangeB.index(i)
            Hp[i] += 2.0 * z[k]/(x[i]-Lvar[i]) * p[i] + p[n+k]
            Hp[n+k] += p[i] + (x[i]-Lvar[i])/z[k] * p[n+k]
            k += self.nrangeB
            Hp[i] += 2.0 * z[k]/(Uvar[i]-x[i]) * p[i] - p[n+k]
            Hp[n+k] += -p[i] + (Uvar[i]-x[i])/z[k] * p[n+k]
>>>>>>> c5a9718e

        nlp = self.nlp ; nx = nlp.n ; nz = self.nz
        Lvar = nlp.Lvar ; Uvar = nlp.Uvar
        lB = nlp.lowerB   ; uB = nlp.upperB   ; rB = nlp.rangeB
        nlB = nlp.nlowerB ; nuB = nlp.nupperB ; nrB = nlp.nrangeB
        rlB = self.rlB ; ruB = self.ruB ; rrB = self.rrB
        rrB2 = nlB + nuB + nrB + rrB

        # Segment s and z for conciseness.
        slB  = x[lB] - Lvar[lB] ; zlB  = z[:nlB]
        suB  = Uvar[uB] - x[uB] ; zuB  = z[nlB:nlB+nuB]
        srlB = x[rB] - Lvar[rB] ; zrlB = z[nlB+nuB:nlB+nuB+nrB]
        sruB = Uvar[rB] - x[rB] ; zruB = z[nlB+nuB+nrB:]

        Hp = np.empty(nx + nz) ; p1 = p[:nx] ; p2 = p[nx:]

        # Contributions from first block row.
        Hp[:nx] = self.nlp.hprod(self.nlp.pi0, p1)
        Hp[lB] += 2 * zlB/slB * p1[lB] + p2[rlB]
        Hp[uB] += 2 * zuB/suB * p1[uB] - p2[nlB+ruB]
        Hp[rB] += 2 * (zrlB/srlB + zruB/sruB) * p1[rB] + p2[rrB] - p2[rrB2]

        # Contributsions from second block row.
        Hp[nx+rlB]             =  p1[lB] + slB/zlB   * p2[rlB]
        Hp[nx+nlB+ruB]         = -p1[uB] + suB/zuB   * p2[ruB]
        Hp[nx+nlB+nuB+rrB]     =  p1[rB] + srlB/zrlB * p2[rrB]
        Hp[nx+nlB+nuB+nrB+rrB] = -p1[rB] + sruB/zruB * p2[rrB2]

        return Hp


    def _hess_template(self, **kwargs):
        """
        Assemble the part of the modified Hessian matrix of the primal-dual
        merit function that is iteration independent.
        """
        nlp = self.nlp ; nx = nlp.n ; nz = self.nz
        Lvar = nlp.Lvar ; Uvar = nlp.Uvar
        lB = nlp.lowerB ; uB = nlp.upperB ; rB = nlp.rangeB
        nlB = nlp.nlowerB ; rlB = self.rlB
        nuB = nlp.nupperB ; ruB = self.ruB
        nrB = nlp.nrangeB ; rrB = self.rrB

        B = sp(nrow=nx+nz, ncol=nx+nz,
               sizeHint=self.nlp.nnzh+3*nz, symmetric=True)

        # Bottom left block: identity-ish.
        n1 = nx + rlB       ; B.put( 1, n1, lB)
        n2 = nx + ruB       ; B.put(-1, n2, uB)
        n3 = nx + rrB       ; B.put( 1, n3, rB)
        n4 = nx + nrB + rrB ; B.put(-1, n4, rB)

        return B



class PrimalDualInteriorPointFramework:

    def __init__(self, merit, TR, TrSolver, **kwargs):
        """
        Solve the bound-constrained problem

          minimize f(x)  subject to  l <= x <= u.

        The method is based on the primal-dual merit function of
        Forsgren and Gill (1998). For now, only bound-constrained problems are
        supported.
        """

        self.merit = merit
        self.TR = TR
        self.TrSolver = TrSolver

        self.bound_rel_factor = 0.1
        self.bound_abs_factor = 0.1

        self.verbose       = kwargs.get('verbose',  False)
        self.explicit      = kwargs.get('explicit', False)  # Form Hessian or not.
        self.maxiter       = kwargs.get('maxiter', max(100,2*self.merit.nlp.n))
        self.ny            = kwargs.get('ny',      False)
        self.inexact       = kwargs.get('inexact', False)
        self.nyMax         = kwargs.get('nyMax',   5)
        self.opportunistic = kwargs.get('opportunistic', True)
        self.muerrfact     = kwargs.get('muerrfact', 10)
        self.mu_min = 1.0e-09

        # Assemble the part of the primal-dual Hessian matrix that is constant.
        self.B = None
        if explicit:
            self.B = merit.hess_template()

        self.iter   = 0
        self.cgiter = 0
        self.f      = None   # Objective function value.
        self.psi    = None   # Merit function value.
        self.gf     = None   # Objective function gradient.
        self.g      = None   # Merit function gradient.
        self.g_old  = None   # A previous gradient we may wish to keep around.
        self.gNorm  = None   # Merit function gradient norm.
        self.save_g = False

        self.hformat = '%-5s %8s %7s %7s %7s %7s %5s %8s %8s %4s\n'
        head = ('Iter','f(x)','Resid','gPhi','mu','alpha',
                'cg','rho','Delta','Stat')
        self.header  = self.hformat % head
        self.hlen    = len(self.header)
        self.hline   = '-' * self.hlen + '\n'
        self.itFormat = '%-5d  '
        self.format='%8.1e %7.1e %7.1e %7.1e %7.1e %5d %8.1e %8.1e %4s\n'
        self.printFrequency = 20

        # Optimality residuals, updated along the iterations
        self.kktRes = None
        self.optimal = False
        return


    def get_feasible_point(self, **kwargs):
        """
        Compute a strictly feasible initial primal-dual estimate (x,z).
        By default, x is taken as the starting point given in `nlp` and moved
        strictly inside the bounds, and z is taken as the vector of ones.
        """
        nlp = self.merit.nlp
        n = nlp.n
        Lvar = nlp.Lvar ; lB = nlp.lowerB
        Uvar = nlp.Uvar ; uB = nlp.upperB ; rB = nlp.rangeB
        bnd_rel = self.bound_rel_factor ; bnd_abs = self.bound_abs_factor

        x = nlp.x0[:]

        # Compute primal starting guess.
        x[lB] = np.maximum(x[lB],
                           (1+np.sign(Lvar[lB]) * bnd_rel)*Lvar[lB] + bnd_abs)
        x[uB] = np.maximum(x[uB],
                           (1-np.sign(Uvar[uB]) * bnd_rel)*Uvar[uB] + bnd_abs)
        x[rB] = (Lvar[rB] + Uvar[rB])/2

        # Compute dual starting guess.
        z = np.ones(self.merit.nz)

        return (x,z)


    def primal_multipliers(self, x, **kwargs):
        """
        Return the vector of primal multipliers at `x`. The value of the
        barrier parameter used can either be supplied using the keyword
        argument `mu` or the current value of the instance is used.
        """
        mu = kwargs.get('mu', self.mu)
        Lvar = self.nlp.Lvar ; Uvar = self.nlp.Uvar
        lB = self.lowerB ; uB = self.upperB ; rB = self.rangeB
        nlB = self.nlowerB ; nuB = self.nupperB ; nrB = self.nrangeB

        z = np.empty(self.nz)
        z[:nlB] = mu/(x[lB]-Lvar[lB])
        z[nlB:nlB+nuB] = mu/(Uvar[uB]-x[uB])
        z[nlB+nuB:nlB+nuB+nrB] = mu/(x[rB]-Lvar[rB])
        z[nlB+nuB+nrB:] = mu/(Uvar[rB]-x[rB])

        return z


    def ftb(self, x, z, step, **kwargs):
        """
        Compute the largest alpha in ]0,1] such that::

            (x,z) + alpha * step >= (1 - tau) * (x,z)

        where 0 < tau < 1. By default, tau = 0.9.
        """
        tau = kwargs.get('tau', 0.9)
        n = self.nlp.n
        Lvar = self.nlp.Lvar ; Uvar = self.nlp.Uvar
        lowerB = self.lowerB ; upperB = self.upperB ; rangeB = self.rangeB

        #pdb.set_trace()

        dx = step[:n]  # Step in x.
        lowerneg = np.where(dx[lowerB] < 0)[0]
        upperneg = np.where(dx[upperB] < 0)[0]
        rangeneg = np.where(dx[rangeB] < 0)[0]
        stpmax = 1.0
        if len(lowerneg) > 0:
            idx = lowerB[lowerneg]
            stpmax = min(stpmax, np.min(-tau*(x[idx]-Lvar[idx])/dx[idx]))
        if len(upperneg) > 0:
            idx = upperB[upperneg]
            stpmax = min(stpmax, np.min(-tau*(Uvar[idx]-x[idx])/dx[idx]))
        if len(rangeneg) > 0:
            idx = rangeB[rangeneg]
            stpmax = min(stpmax, np.min(-tau*(x[idx]-Lvar[idx])/dx[idx]))
            stpmax = min(stpmax, np.min(-tau*(Uvar[idx]-x[idx])/dx[idx]))

        stpx = stpmax

        dz = step[n:]  # Step in z.
        stpmax = 1.0
        whereneg = np.where(dz < 0)[0]
        if len(whereneg) > 0:
            stpmax = min(stpmax, np.min(-tau * z[whereneg]/dz[whereneg]))

        return stpx, stpmax


    def SetupPrecon(self, **kwargs):
        """
        Construct or set up the preconditioner---must be overridden.
        """
        return None


    def Precon(self, v, **kwargs):
        """
        Generic preconditioning method---must be overridden.
        """
        return v


    def UpdatePrecon(self, **kwargs):
        """
        Override this method for preconditioners that need updating,
        e.g., a limited-memory BFGS preconditioner.
        """
        return None


    def SolveInner(self, **kwargs):
        """
        Perform a series of inner iterations so as to minimize the primal-dual
        merit function with the current value of the barrier parameter to within
        some given tolerance. The only optional argument recognized is

            stopTol     stopping tolerance (default: muerrfact * mu).
        """

        merit = self.merit ; nx = merit.nlp.n ; nz = merit.nz
        rho = 1                  # Dummy initial value for rho
        niter = 0                # Dummy initial value for number of inners
        status = ''              # Dummy initial step status
        alpha = 0.0              # Fraction-to-the-boundary step size
        if self.inexact:
            cgtol = 1.0
        else:
            cgtol = -1.0
        inner_iter = 0           # Inner iteration counter

        # Obtain starting point.
        (x,z) = (self.x, self.z)

        # Obtain first-order data at starting point.
        if self.iter == 0:
            f = nlp.obj(x) ; gf = nlp.grad(x)
        else:
            f = self.f ; gf = self.gf

        psi = merit.obj(x, z, f=f)
        g = merit.grad(x, z, g=gf, check_optimal=True)
        gNorm = norm2(g)
        if self.optimal: return

        # Reset initial trust-region radius
        self.TR.Delta = 0.1*gNorm

        # Set inner iteration stopping tolerance
        stopTol = kwargs.get('stopTol', self.muerrfact * self.mu)
        finished = (gNorm <= stopTol) or (self.iter >= self.maxiter)

        while not finished:

            # Print out header every so many iterations
            if self.verbose:
                if self.iter % self.printFrequency == 0:
                    sys.stdout.write(self.hline)
                    sys.stdout.write(self.header)
                    sys.stdout.write(self.hline)

                if inner_iter == 0:
                    sys.stdout.write(('*' + self.itFormat) % self.iter)
                else:
                    sys.stdout.write((' ' + self.itFormat) % self.iter)

                sys.stdout.write(self.format % (f,
                                 max(norm_infty(self.dRes),
                                     norm_infty(self.cRes),
                                     norm_infty(self.pRes)),
                                 gNorm,
                                 self.mu, alpha, niter, rho,
                                 self.TR.Delta, status))

            # Set stopping tolerance for trust-region subproblem.
            if self.inexact:
                cgtol = max(1.0e-8, min(0.1 * cgtol, sqrt(gNorm)))
                if self.debug: self._debugMsg('cgtol = ' + str(cgtol))

            # Update Hessian matrix with current iteration information.
            # self.PDHess(x,z)

            if self.debug:
                self._debugMsg('g = ' + np.str(g))
                self._debugMsg('gNorm = ' + str(gNorm))
                self._debugMsg('stopTol = ' + str(stopTol))
                self._debugMsg('dRes = ' + np.str(self.dRes))
                self._debugMsg('cRes = ' + np.str(self.cRes))
                self._debugMsg('pRes = ' + np.str(self.pRes))
                self._debugMsg('optimal = ' + str(self.optimal))

            # Set up the preconditioner if applicable.
            self.SetupPrecon()

            # Iteratively minimize the quadratic model in the trust region
            # m(s) = <g, s> + 1/2 <s, Hs>
            # Note that m(s) does not include f(x): m(0) = 0.
            H = SimpleLinearOperator(nx+nz, nx+nz, lambda v: merit.hprod(v),
                                     symmetric=True)
            subsolver = self.TrSolver(g, H,
                                   prec = self.Precon,
                                   radius = self.TR.Delta,
                                   reltol = cgtol,
                                   #fraction = 0.5,
                                   itmax = 2*(n+nz),
                                   #debug=True,
                                   #btol=.9,
                                   #cur_iter=np.concatenate((x,z))
                                   )
            subsolver.Solve()

            if self.debug:
                self._debugMsg('x = ' + np.str(x))
                self._debugMsg('z = ' + np.str(z))
                self._debugMsg('step = ' + np.str(solver.step))
                self._debugMsg('step norm = ' + str(solver.stepNorm))

            # Record total number of CG iterations.
            niter = subsolver.niter
            self.cgiter += subsolver.niter

            # Compute maximal step to the boundary and next candidate.
            alphax, alphaz = self.ftb(x, z, solver.step)
            alpha = min(alphax, alphaz)
            dx = subsolver.step[:n] ; dz = subsolver.step[n:]
            x_trial = x + alphax * dx
            z_trial = z + alphaz * dz
            f_trial = merit.nlp.obj(x_trial)
            psi_trial = merit.obj(x_trial, z_trial, f=f_trial)

            # Compute ratio of predicted versus achieved reduction.
            rho  = self.TR.Rho(psi, psi_trial, subsolver.m)

            if self.debug:
                self._debugMsg('m = ' + str(solver.m))
                self._debugMsg('x_trial = ' + np.str(x_trial))
                self._debugMsg('z_trial = ' + np.str(z_trial))
                self._debugMsg('psi_trial = ' + str(psi_trial))
                self._debugMsg('rho = ' + str(rho))

            # Accept or reject next candidate
            status = 'Rej'
            if rho >= self.TR.eta1:
                self.TR.UpdateRadius(rho, solver.stepNorm)
                x = x_trial
                z = z_trial
                f = f_trial
                psi = psi_trial
                gf = nlp.grad(x)
                g = self.GradPDMerit(x, z, g=gf, check_optimal=True)
                gNorm = norm2(g)
                if self.optimal:
                    finished = True
                    continue
                status = 'Acc'
            else:
                if self.ny: # Backtracking linesearch a la "Nocedal & Yuan"
                    slope = np.dot(g, solver.step)
                    target = psi + 1.0e-4 * alpha * slope
                    j = 0

                    while (psi_trial >= target) and (j < self.nyMax):
                        alphax /= 1.2 ; alphaz /= 1.2
                        alpha = min(alphax, alphaz)
                        target = psi + 1.0e-4 * alpha * slope
                        x_trial = x + alphax * dx
                        z_trial = z + alphaz * dz
                        f_trial = nlp.obj(x_trial)
                        psi_trial = self.PDMerit(x_trial, z_trial, f=f_trial)
                        j += 1

                    if self.opportunistic or (j < self.nyMax):
                        x = x_trial
                        z = z_trial #self.PrimalMultipliers(x)
                        f = f_trial
                        psi = psi_trial
                        gf = nlp.grad(x)
                        g = self.GradPDMerit(x, z, g=gf, check_optimal=True)
                        gNorm = norm2(g)
                        if self.optimal:
                            finished = True
                            continue
                        self.TR.Delta = alpha * solver.stepNorm
                        status = 'N-Y'

                    else:
                        self.TR.UpdateRadius(rho, solver.stepNorm)

                else:
                    self.TR.UpdateRadius(rho, solver.stepNorm)

            self.UpdatePrecon()
            self.iter += 1
            inner_iter += 1
            finished = (gNorm <= stopTol) or (self.iter >= self.maxiter)
            if self.debug: sys.stderr.write('\n')

        # Store final iterate
        (self.x, self.z) = (x, z)
        self.f = f
        self.gf = gf
        self.g = g
        self.gNorm = gNorm
        self.psi = psi
        return


    def SolveOuter(self, **kwargs):

        nlp = self.nlp
        n = nlp.n

        err = min(nlp.stop_d, nlp.stop_c, nlp.stop_p)
        self.mu_min = min(self.mu_min, (err/(1 + self.muerrfact))/2)

        # Measure solve time
        t = cputime()

        # Solve sequence of inner iterations
        while (not self.optimal) and (self.mu >= self.mu_min) and \
                (self.iter < self.maxiter):
            self.SolveInner() #stopTol=max(1.0e-7, 5*self.mu))
            #self.z = self.PrimalMultipliers(self.x)
            #res, self.optimal = self.AtOptimality(self.x, self.z)
            self.UpdateMu()

        self.tsolve = cputime() - t    # Solve time
        if self.optimal:
            print 'First-order optimal solution found'
        elif self.iter >= self.maxiter:
            print 'Maximum number of iterations reached'
        else:
            print 'Reached smallest allowed value of barrier parameter'
            #print '(mu = %8.2e, mu_min = %8.2e)' % (self.mu, self.mu_min)
        return


    def UpdateMu(self, **kwargs):
        """
        Update the barrier parameter before the next round of inner iterations.
        """
        self.mu /= 5
        #res = max(self.dRes, self.cRes)
        #guard = min(res/5.0, res**(1.5))
        #if guard <= self.mu/5.0:
        #    self.mu = guard
        #else:
        #    self.mu = min(self.mu/5.0, self.mu**(1.5))
        #self.mu = min(self.mu/5.0, self.mu**(1.5))
        #self.mu = min(self.mu/2.0, max(self.mu/5.0, res/5.0))
        return None


    def _debugMsg(self, msg):
        sys.stderr.write('Debug:: ' + msg + '\n')
        return None


# Wrapper around merit function class to pretend it takes a single argument.
# For derivative checker.
class _meritfunction(PrimalDualMeritFunction):

    def __init__(self, nlp, **kwargs):
        PrimalDualMeritFunction.__init__(self, nlp, **kwargs)
        # Number of variables of the merit function.
        # Not to be confused with nlp.n!
        # This is solely for the purpose of the derivative checker.
        self.n = nlp.n + self.nz
        self.m = 0

    def obj(self, xz, **kwargs):
        nx = self.nlp.n
        return PrimalDualMeritFunction.obj(self, xz[:nx], xz[nx:], **kwargs)

    def grad(self, xz, **kwargs):
        nx = self.nlp.n
        return PrimalDualMeritFunction.grad(self, xz[:nx], xz[nx:], **kwargs)

    def hess(self, xz, *args, **kwargs):
        nx = self.nlp.n
        return PrimalDualMeritFunction.primal_hess(self, xz[:nx], xz[nx:],
                                                   **kwargs)

    def hprod(self, xz, *args, **kwargs):
        nx = self.nlp.n
        return PrimalDualMeritFunction.primal_hprod(self, xz[:nx], xz[nx:],
                                                    p, **kwargs)


if __name__ == '__main__':

    from nlpy.model import AmplModel
    from nlpy.krylov.linop import PysparseLinearOperator
    from nlpy.optimize.tr.trustregion import TrustRegionFramework, TrustRegionCG
    from nlpy.tools.dercheck import DerivativeChecker

    # Set printing standards for arrays.
    np.set_printoptions(precision=3, linewidth=80, threshold=10, edgeitems=3)

    prob = sys.argv[1]

    # Initialize problem.
    nlp = AmplModel(prob)
    pdmerit = _meritfunction(nlp)
    (nx, nz) = (pdmerit.nlp.n, pdmerit.nz)

    # Initialize trust region framework.
    TR = TrustRegionFramework(Delta = 1.0,
                              eta1 = 0.0001,
                              eta2 = 0.95,
                              gamma1 = 1.0/3,
                              gamma2 = 2.5)

    # Set up interior-point framework.
    TRIP = PrimalDualInteriorPointFramework(
                pdmerit,
                TR,
                TrustRegionCG,
                silent = False,
#                #ny = True,
#                #inexact = True,
#                debug = False,
#                maxiter = 150,
#                mu = 1.0
                )

    (x, z) = TRIP.get_feasible_point()
    xz0 = np.concatenate((x,z))
    print 'Initial  x: ', x
    print 'Initial mu: ', pdmerit.mu
    print 'Initial  z: ', z
    print 'merit(x,z)= ', pdmerit.obj(xz0)
    print 'grad(x,z) = ', pdmerit.grad(xz0)
    H = pdmerit.hess(xz0)
    print 'hess(x,z) = ' ; print H

    # Check derivatives at initial point.
    derchk = DerivativeChecker(pdmerit, xz0)
    derchk.check(verbose=True, hess=True, jac=False, chess=False)

    # Test Hessian-vector products.
    err_matvec = 0
    Hop = PysparseLinearOperator(H)
    for i in range(10):
        p = np.random.randn(nx+nz)
        hp1 = Hop*p
        hp2 = pdmerit.hprod(xz0, p)
        err = np.linalg.norm(hp1-hp2)/(1 + np.linalg.norm(hp1))
        if err > 1.0e-12:
            err_matvec += 1
            print 'Inaccurate matvec:'
            print hp1
            print hp2

    print 'Found %d inaccurate matvecs.' % err_matvec

    # Solve problem
    # TRIP.SolveOuter()

    # Display final statistics
    # print 'Final variables:'; print TRIP.x
    # print 'Final multipliers:'; print TRIP.z
    # print
    # print 'Optimal: ', TRIP.optimal
    # print 'Variables: ', TRIP.nlp.n
    # print '# lower, upper, 2-sided bounds: %-d, %-d, %-d' % \
            #    (TRIP.nlowerB, TRIP.nupperB, TRIP.nrangeB)
    # print 'Primal feasibility error  = %15.7e' % TRIP.pRes
    # print 'Dual   feasibility error  = %15.7e' % TRIP.dRes
    # print 'Complementarity error     = %15.7e' % TRIP.cRes
    # print 'Number of function evals  = %d' % TRIP.nlp.feval
    # print 'Number of gradient evals  = %d' % TRIP.nlp.geval
    # print 'Number of Hessian  evals  = %d' % TRIP.nlp.Heval
    # print 'Number of matvec products = %d' % TRIP.nlp.Hprod
    # print 'Final objective value     = %15.7e' % TRIP.f
    # print 'Solution time: ', TRIP.tsolve

    nlp.close()<|MERGE_RESOLUTION|>--- conflicted
+++ resolved
@@ -333,8 +333,7 @@
         [      I           Z^{-1} X ] [ p2 ] = [     p1 + Z^{-1} X p3       ].
         """
         mu = kwargs.get('mu', self.mu)
-<<<<<<< HEAD
-=======
+
         n = self.nlp.n
         ndual = self.ndual
         N = self.nlowerB + self.nupperB + self.nrangeB
@@ -358,7 +357,6 @@
             k += self.nrangeB
             Hp[i] += 2.0 * z[k]/(Uvar[i]-x[i]) * p[i] - p[n+k]
             Hp[n+k] += -p[i] + (Uvar[i]-x[i])/z[k] * p[n+k]
->>>>>>> c5a9718e
 
         nlp = self.nlp ; nx = nlp.n ; nz = self.nz
         Lvar = nlp.Lvar ; Uvar = nlp.Uvar
