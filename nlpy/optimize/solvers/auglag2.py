--- conflicted
+++ resolved
@@ -15,15 +15,9 @@
 # Extension modules
 # =============================================================================
 from nlpy.model.nlp import NLPModel
-<<<<<<< HEAD
-from nlpy.model.mfnlp import SlackNLP
+from nlpy.model.mfnlp import MFSlackNLP
 from nlpy.optimize.solvers.lbfgs import LBFGS, LBFGS_structured
 from nlpy.optimize.solvers.lsr1 import LSR1, LSR1_unrolling, LSR1_structured
-=======
-from nlpy.model.mfnlp import MFSlackNLP
-from nlpy.optimize.solvers.lbfgs import LBFGS
-from nlpy.optimize.solvers.lsr1 import LSR1, LSR1_unrolling
->>>>>>> bd00b907
 from nlpy.optimize.solvers.lsqr import LSQRFramework
 from nlpy.krylov.linop import SimpleLinearOperator
 from nlpy.krylov.linop import ReducedLinearOperator
@@ -119,33 +113,6 @@
         w += self.rho * (J.T * (J * v))
         return w
 
-    def _hprod(self, x, z, v, **kwargs):
-        """
-        Compute the Hessian-vector product of the Hessian of the augmented
-        Lagrangian with arbitrary vector v.
-        """
-        nlp = self.nlp
-        on = nlp.original_n
-        om = nlp.original_m
-        upperC = nlp.upperC ; nupperC = nlp.nupperC
-        rangeC = nlp.rangeC ; nrangeC = nlp.nrangeC
-        w = np.zeros(self.n)
-
-        pi_bar = self.pi[:om].copy()
-        pi_bar[upperC] *= -1.0
-        pi_bar[rangeC] -= self.pi[om:].copy()
-
-        cons = nlp.cons(x)
-
-        mu = cons[:om].copy()
-        mu[upperC] *= -1.0
-        mu[rangeC] -= cons[om:].copy()
-
-        w[:on] = nlp.hprod(x[:on], -pi_bar + self.rho * mu, v[:on])
-        J = nlp.jac(x)
-        w += self.rho * (J.T * (J * v))
-        return w
-
 
     def hess(self, x, z=None, **kwargs):
         return SimpleLinearOperator(self.n, self.n, symmetric=True,
@@ -174,11 +141,7 @@
         return
 
     def hreset(self):
-        print 'restart'
         self.Hessapp.restart()
-        print self.Hessapp.s
-        print self.Hessapp.y
-        print self.Hessapp.ys
         return
 
 
@@ -189,7 +152,7 @@
 
     def __init__(self, nlp, **kwargs):
         AugmentedLagrangianQuasiNewton.__init__(self, nlp, **kwargs)
-        self.Hessapp = LBFGS(self.n, npairs=kwargs.get('qn_pairs',100), scaling=True, **kwargs)
+        self.Hessapp = LBFGS(self.n, npairs=kwargs.get('qn_pairs',5), scaling=True, **kwargs)
 
 
 
@@ -199,7 +162,7 @@
     """
     def __init__(self, nlp, **kwargs):
         AugmentedLagrangianQuasiNewton.__init__(self, nlp, **kwargs)
-        self.Hessapp = LSR1(self.n, npairs=kwargs.get('qn_pairs',100),scaling=False, **kwargs)
+        self.Hessapp = LSR1(self.n, npairs=kwargs.get('qn_pairs',5), **kwargs)
 
 
 
@@ -227,7 +190,7 @@
     """
     def __init__(self, nlp, **kwargs):
         AugmentedLagrangianPartialQuasiNewton.__init__(self, nlp, **kwargs)
-        self.Hessapp = LBFGS(self.n, npairs=kwargs.get('qn_pairs',100), scaling=True, **kwargs)
+        self.Hessapp = LBFGS(self.n, npairs=kwargs.get('qn_pairs',1), scaling=True, **kwargs)
 
 
 
@@ -238,8 +201,7 @@
     """
     def __init__(self, nlp, **kwargs):
         AugmentedLagrangianPartialQuasiNewton.__init__(self, nlp, **kwargs)
-        self.Hessapp = LSR1_unrolling(self.n, npairs=kwargs.get('qn_pairs',100),#min(3,self.n)),
-                scaling=False, **kwargs)
+        self.Hessapp = LSR1_unrolling(self.n, npairs=kwargs.get('qn_pairs',min(3,self.n)), scaling=False, **kwargs)
 
 
 
